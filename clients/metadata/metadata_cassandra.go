// Copyright (c) 2016 Uber Technologies, Inc.
//
// Permission is hereby granted, free of charge, to any person obtaining a copy
// of this software and associated documentation files (the "Software"), to deal
// in the Software without restriction, including without limitation the rights
// to use, copy, modify, merge, publish, distribute, sublicense, and/or sell
// copies of the Software, and to permit persons to whom the Software is
// furnished to do so, subject to the following conditions:
//
// The above copyright notice and this permission notice shall be included in
// all copies or substantial portions of the Software.
//
// THE SOFTWARE IS PROVIDED "AS IS", WITHOUT WARRANTY OF ANY KIND, EXPRESS OR
// IMPLIED, INCLUDING BUT NOT LIMITED TO THE WARRANTIES OF MERCHANTABILITY,
// FITNESS FOR A PARTICULAR PURPOSE AND NONINFRINGEMENT. IN NO EVENT SHALL THE
// AUTHORS OR COPYRIGHT HOLDERS BE LIABLE FOR ANY CLAIM, DAMAGES OR OTHER
// LIABILITY, WHETHER IN AN ACTION OF CONTRACT, TORT OR OTHERWISE, ARISING FROM,
// OUT OF OR IN CONNECTION WITH THE SOFTWARE OR THE USE OR OTHER DEALINGS IN
// THE SOFTWARE.

package metadata

import (
	"encoding/json"
	"fmt"
	"regexp"
	"strings"
	"time"

	"github.com/uber/cherami-server/common"
	"github.com/uber/cherami-server/common/configure"
	m "github.com/uber/cherami-thrift/.generated/go/metadata"
	"github.com/uber/cherami-thrift/.generated/go/shared"

	log "github.com/Sirupsen/logrus"
	"github.com/gocql/gocql"
	"github.com/pborman/uuid"
	"github.com/uber/tchannel-go/thrift"
)

// Currently a single global directory is used for all destinations
const directoryUUID string = "CC3B477C-E6F2-4465-9A98-7FE71B68CD1F"

var uuidRegex, _ = regexp.Compile(`^[[:xdigit:]]{8}-[[:xdigit:]]{4}-[[:xdigit:]]{4}-[[:xdigit:]]{4}-[[:xdigit:]]{12}$`)

const defaultSessionTimeout = 10 * time.Second

const (
	opsCreate = "create"
	opsDelete = "delete"
	opsUpdate = "update"
)

const (
	entityTypeDst = "destinaton"
	entityTypeCG  = "consumer_group"
)

const (
	tableConsumerGroupExtents   = "consumer_group_extents"
	tableConsumerGroups         = "consumer_groups"
	tableConsumerGroupsByName   = "consumer_groups_by_name"
	tableDestinationExtents     = "destination_extents"
	tableDestinations           = "destinations"
	tableDestinationsByPath     = "destinations_by_path"
	tableHostAddrToUUID         = "host_addr_to_uuid"
	tableInputHostExtents       = "input_host_extents"
	tableStoreExtents           = "store_extents"
	tableUUIDToHostAddr         = "uuid_to_host_addr"
	tableOperationsByEntityName = "user_operations_by_entity_name"
	tableOperationsByEntityUUID = "user_operations_by_entity_uuid"
)

const (
	columnAckLevelOffset                 = "ack_level_offset"
	columnAckLevelSequence               = "ack_level_sequence"
	columnAckLevelSequenceRate           = "ack_level_sequence_rate"
	columnArchivalLocation               = "archival_location"
	columnAvailableAddress               = "available_address"
	columnAvailableEnqueueTime           = "available_enqueue_time"
	columnAvailableSequence              = "available_sequence"
	columnAvailableSequenceRate          = "available_sequence_rate"
	columnBeginAddress                   = "begin_address"
	columnBeginEnqueueTime               = "begin_enqueue_time"
	columnBeginSequence                  = "begin_sequence"
	columnBeginTime                      = "begin_time"
	columnConnectedStore                 = "connected_store"
	columnConsumedMessagesRetention      = "consumed_messages_retention"
	columnConsumerGroup                  = "consumer_group"
	columnConsumerGroupUUID              = "consumer_group_uuid"
	columnConsumerGroupVisibility        = "consumer_group_visibility"
	columnCreatedTime                    = "created_time"
	columnDLQConsumerGroup               = "dlq_consumer_group"
	columnDeadLetterQueueDestinationUUID = "dead_letter_queue_destination_uuid"
	columnDestination                    = "destination"
	columnDestinationUUID                = "destination_uuid"
	columnDirectoryUUID                  = "directory_uuid"
	columnEndTime                        = "end_time"
	columnExtent                         = "extent"
	columnExtentUUID                     = "extent_uuid"
	columnHostAddr                       = "hostaddr"
	columnHostName                       = "hostname"
	columnInputHostUUID                  = "input_host_uuid"
	columnOriginZone                     = "origin_zone"
	columnRemoteExtentPrimaryStore       = "remote_extent_primary_store"
	columnLastAddress                    = "last_address"
	columnLastEnqueueTime                = "last_enqueue_time"
	columnLastSequence                   = "last_sequence"
	columnLastSequenceRate               = "last_sequence_rate"
	columnLockTimeoutSeconds             = "lock_timeout_seconds"
	columnMaxDeliveryCount               = "max_delivery_count"
	columnDLQMergeBefore                 = "dlq_merge_before"
	columnName                           = "name"
	columnOutputHostUUID                 = "output_host_uuid"
	columnOwnerEmail                     = "owner_email"
	columnChecksumOption                 = "checksum_option"
	columnPath                           = "path"
	columnDLQPurgeBefore                 = "dlq_purge_before"
	columnReceivedLevelOffset            = "received_level_offset"
	columnReceivedLevelSequence          = "received_level_sequence"
	columnReceivedLevelSequenceRate      = "received_level_sequence_rate"
	columnReplicaStats                   = "replica_stats"
	columnSizeInBytes                    = "size_in_bytes"
	columnSizeInBytesRate                = "size_in_bytes_rate"
	columnSkipOlderMessagesSeconds       = "skip_older_messages_seconds"
	columnStartFrom                      = "start_from"
	columnStatus                         = "status"
	columnStatusUpdatedTime              = "status_updated_time"
	columnStore                          = "store"
	columnStoreUUID                      = "store_uuid"
	columnStoreUUIDS                     = "store_uuids"
	columnStoreVersion                   = "store_version"
	columnType                           = "type"
	columnUUID                           = "uuid"
	columnUnconsumedMessagesRetention    = "unconsumed_messages_retention"
	columnEntityName                     = "entity_name"
	columnEntityUUID                     = "entity_uuid"
	columnEntityType                     = "entity_type"
	columnInitiatorInfo                  = "initiator"
	columnOpsType                        = "operation_type"
	columnOpsTime                        = "operation_time"
	columnOpsContent                     = "operation_content"
	columnUserName                       = "user_name"
	columnUserEmail                      = "user_email"
	columnIsMultiZone                    = "is_multi_zone"
	columnZoneConfigs                    = "zone_configs"
	columnZone                           = "zone"
	columnAllowPublish                   = "allow_publish"
	columnAllowConsume                   = "allow_consume"
	columnAlwaysReplicatedTo             = "always_replicate_to"
	columnRemoteExtentReplicaNum         = "remote_extent_replica_num"
	columnVisible                        = "visible"
	columnActiveZone                     = "active_zone"
	columnCallerServiceName              = "caller_service_name"
	columnCallerHostName                 = "caller_host_name"
	columnReplicationStatus              = "replication_status"
)

const userOperationTTL = "2592000" // 30 days

const cassandraProtoVersion = 4

// Large TTLs for extents will in turn make the
// listExtents() API expensive. Keep the extent
// around just for a day after its deleted for
// visibility
const deleteExtentTTLSeconds = int64(time.Hour*24) / int64(time.Second)
const defaultDeleteTTLSeconds = int64(time.Hour*24*30) / int64(time.Second)

// CassandraMetadataService Implements TChanMetadataServiceClient interface
// TODO: Convert all errors to the ones defined in the thrift API.
type CassandraMetadataService struct {
	session       *gocql.Session
	lowConsLevel  gocql.Consistency
	midConsLevel  gocql.Consistency
	highConsLevel gocql.Consistency // Strongest cons level that can be used for this session
	clusterName   string
}

// interface implementation check
var _ m.TChanMetadataService = (*CassandraMetadataService)(nil)

// NewCassandraMetadataService creates an instance of TChanMetadataServiceClient backed up by Cassandra.
func NewCassandraMetadataService(cfg configure.CommonMetadataConfig) (*CassandraMetadataService, error) {
	cluster := newCluster(cfg.GetCassandraHosts())
	cluster.Keyspace = cfg.GetKeyspace()
	cluster.ProtoVersion = cassandraProtoVersion

	cms := new(CassandraMetadataService)
	cms.lowConsLevel = gocql.One
	cms.midConsLevel = gocql.Two
	cms.highConsLevel = gocql.ParseConsistency(cfg.GetConsistency())
	cms.clusterName = cfg.GetClusterName()

	if cms.highConsLevel == gocql.One {
		envType := configure.NewCommonConfigure().GetEnvironment()
		if envType == configure.EnvProduction {
			log.Panic("Highest consistency level of ONE should only be used in TestEnvironment")
		}
		cms.midConsLevel = gocql.One
		cms.lowConsLevel = gocql.One
	}

	if len(cms.clusterName) < 1 {
		cms.clusterName = "unknown"
	}

	// Our clusters usually don't span across
	// multiple DCs. If they do and the data lives
	// in only one DC, the dc filter allows for
	// limiting the host discovery to just the
	// local DC. That way, all of your queries
	// will be local.
	if filter, ok := cfg.GetDcFilter()[cms.clusterName]; ok {
		cluster.HostFilter = gocql.DataCentreHostFilter(strings.TrimSpace(filter))
	}

	numConns := cfg.GetNumConns()
	if numConns > 0 {
		cluster.NumConns = numConns
	}

	// Highest consistency level applies to all sessions/queries derived from this cluster
	// When lower consitency level is preferred, the APIs do a query level override
	cluster.Consistency = cms.highConsLevel
	cluster.Timeout = defaultSessionTimeout
	session, err := cluster.CreateSession()
	if err != nil {
		return nil, fmt.Errorf("createSession: %v", err)
	}

	cms.session = session
	return cms, nil
}

// GetSession returns the underlying cassandra sesion object
// This method is only intended for unit test
func (s *CassandraMetadataService) GetSession() *gocql.Session {
	return s.session
}

const (
	sqlUserInfoType = `{` +
		columnUserName + `: ?, ` +
		columnUserEmail + `: ?}`

	sqlRecordUserOperationByEntityName = `INSERT INTO ` + tableOperationsByEntityName +
		`(` + columnEntityName + `, ` + columnEntityUUID + `, ` + columnEntityType + `, ` + columnInitiatorInfo +
		`, ` + columnCallerServiceName + `, ` + columnCallerHostName + `, ` + columnOpsType + `, ` + columnOpsTime + `, ` + columnOpsContent + `) ` +
		` VALUES (?, ?, ?, ` + sqlUserInfoType + `, ?, ?, ?, ?, ?) USING TTL ` + userOperationTTL

	sqlRecordUserOperationByEntityUUID = `INSERT INTO ` + tableOperationsByEntityUUID +
		`(` + columnEntityName + `, ` + columnEntityUUID + `, ` + columnEntityType + `, ` + columnInitiatorInfo +
		`, ` + columnCallerServiceName + `, ` + columnCallerHostName + `, ` + columnOpsType + `, ` + columnOpsTime + `, ` + columnOpsContent + `) ` +
		` VALUES (?, ?, ?, ` + sqlUserInfoType + `, ?, ?, ?, ?, ?) USING TTL ` + userOperationTTL
)

func marshalRequest(request interface{}) (opsContentStr string) {
	opsContent, err := json.Marshal(request)
	opsContentStr = ""
	if err == nil {
		opsContentStr = string(opsContent)
	}
	return
}

func (s *CassandraMetadataService) recordUserOperation(entityName string, entityUUID string, entityType string, userName string, userEmail string, callerServiceName string, callerHostName string, operationType string, operationTime time.Time, operationContent string) error {

	batch := s.session.NewBatch(gocql.LoggedBatch)

	batch.Query(
		sqlRecordUserOperationByEntityName,
		entityName,
		entityUUID,
		entityType,
		userName,
		userEmail,
		callerServiceName,
		callerHostName,
		operationType,
		operationTime,
		operationContent)

	batch.Query(
		sqlRecordUserOperationByEntityUUID,
		entityName,
		entityUUID,
		entityType,
		userName,
		userEmail,
		callerServiceName,
		callerHostName,
		operationType,
		operationTime,
		operationContent)

	if err := s.session.ExecuteBatch(batch); err != nil {
		log.WithFields(log.Fields{common.TagErr: err}).Error("recordUserOperation failed")
		return fmt.Errorf("recordUserOperation error: %v", err)
	}
	return nil
}

// DestinationCRUD CQL commands go here
const (
	sqlDstType = `{` +
		columnUUID + `: ?, ` +
		columnPath + `: ?, ` +
		columnType + `: ?, ` +
		columnStatus + `: ?, ` +
		columnConsumedMessagesRetention + `: ?, ` +
		columnUnconsumedMessagesRetention + `: ?, ` +
		columnOwnerEmail + `: ?, ` +
		columnChecksumOption + `: ?, ` +
		columnIsMultiZone + `: ?, ` +
		columnZoneConfigs + `: ?}`

	sqlInsertDstByUUID = `INSERT INTO ` + tableDestinations +
		`(` + columnUUID + `, ` + columnIsMultiZone + `, ` + columnDestination + `, ` + columnDLQConsumerGroup + `) ` +
		` VALUES (?, ?, ` + sqlDstType + `, ?)`

	sqlInsertDstByPath = `INSERT INTO ` + tableDestinationsByPath +
		`(` +
		columnDirectoryUUID + `, ` +
		columnPath + `, ` +
		columnIsMultiZone + `, ` +
		columnDestination +
		`) VALUES (?, ?, ?, ` + sqlDstType + `) IF NOT EXISTS`

	sqlGetDstByPath = `SELECT ` +
		columnDestination + `.` + columnUUID + `, ` +
		columnPath + `, ` +
		columnDestination + `.` + columnType + `, ` +
		columnDestination + `.` + columnStatus + `, ` +
		columnDestination + `.` + columnConsumedMessagesRetention + `, ` +
		columnDestination + `.` + columnUnconsumedMessagesRetention + `, ` +
		columnDestination + `.` + columnOwnerEmail + `, ` +
		columnDestination + `.` + columnChecksumOption + `, ` +
		columnDestination + `.` + columnIsMultiZone + `, ` +
		columnDestination + `.` + columnZoneConfigs +
		` FROM ` + tableDestinationsByPath +
		` WHERE ` + columnDirectoryUUID + `=? and ` + columnPath + `=?`

	sqlListDestinationsByUUID = `SELECT ` +
		columnDestination + `.` + columnUUID + `, ` +
		columnDestination + `.` + columnPath + `, ` +
		columnDestination + `.` + columnType + `, ` +
		columnDestination + `.` + columnStatus + `, ` +
		columnDestination + `.` + columnConsumedMessagesRetention + `, ` +
		columnDestination + `.` + columnUnconsumedMessagesRetention + `, ` +
		columnDestination + `.` + columnOwnerEmail + `, ` +
		columnDestination + `.` + columnChecksumOption + `, ` +
		columnDestination + `.` + columnIsMultiZone + `, ` +
		columnDestination + `.` + columnZoneConfigs + `, ` +
		columnDLQConsumerGroup + `, ` +
		columnDLQPurgeBefore + `, ` +
		columnDLQMergeBefore +
		` FROM ` + tableDestinations

	sqlUpdateDstByUUID = `UPDATE ` + tableDestinations + ` SET ` +
		columnDestination + `=` + sqlDstType +
		` WHERE ` + columnUUID + `=?`

	sqlUpdateDstDLQCursors = `UPDATE ` + tableDestinations + ` SET ` +
		columnDLQPurgeBefore + ` = ?,` +
		columnDLQMergeBefore + ` = ?` +
		` WHERE ` + columnUUID + `=?`

	sqlUpdateDstByPath = `UPDATE ` + tableDestinationsByPath + ` SET ` +
		columnDestination + `=` + sqlDstType +
		` WHERE ` + columnPath + `=? and ` + columnDirectoryUUID + `=?`

	sqlDeleteDst = `DELETE FROM ` + tableDestinationsByPath +
		` WHERE ` + columnDirectoryUUID + `=? and ` + columnPath + `=?`

	sqlDeleteDstUUID = `INSERT INTO ` + tableDestinations +
		`(` + columnUUID + `, ` + columnIsMultiZone + `, ` + columnDestination + `, ` + columnDLQConsumerGroup + `, ` + columnDLQPurgeBefore + `, ` + columnDLQMergeBefore + `) ` +
		` VALUES (?, ?, ` + sqlDstType + `, ?, ?, ?) USING TTL ?`
)

// CreateDestination implements the corresponding TChanMetadataServiceClient API
// Cassandra doesn't support conditional (IF NOT EXISTS) updates across multiple tables.
// The workaround is to create a record in "destinations" table and then insert a corresponding record into
// the "destinations_by_path" table using IF NOT EXISTS. If the insert into "destinations_by_path" is rejected due to
// the record existance tries to cleanup the orphaned record from "destinations" and returns "AlradyExists" error.
// Cleanup failure is not a problem as the destination that is not referenced by path is not accessible by any client.
// If large number of orphaned records is ever generated an offline process can perform lazy cleanup by performing
// full "destinations" table scan.
// DeleteDestination deletes row from "destinations_by_path" table, but keeps row in "destinations" by updating its
// status to DELETED.
func (s *CassandraMetadataService) CreateDestination(ctx thrift.Context, request *shared.CreateDestinationRequest) (*shared.DestinationDescription, error) {
	uuidRequest := shared.NewCreateDestinationUUIDRequest()
	uuidRequest.Request = request
	uuidRequest.DestinationUUID = common.StringPtr(uuid.New())
	return s.CreateDestinationUUID(ctx, uuidRequest)
}

// CreateDestinationUUID creates destination with given destination uuid
func (s *CassandraMetadataService) CreateDestinationUUID(ctx thrift.Context, uuidRequest *shared.CreateDestinationUUIDRequest) (*shared.DestinationDescription, error) {
	destinationUUID := uuidRequest.GetDestinationUUID()
	request := uuidRequest.GetRequest()

	if request.GetDLQConsumerGroupUUID() == `` {
		request.DLQConsumerGroupUUID = nil // CQL doesn't accept empty string as a UUID type value; force nil
	}

	if err := s.session.Query(
		sqlInsertDstByUUID,
		destinationUUID,
		request.GetIsMultiZone(),
		destinationUUID,
		request.GetPath(),
		request.GetType(),
		shared.DestinationStatus_ENABLED,
		request.GetConsumedMessagesRetention(),
		request.GetUnconsumedMessagesRetention(),
		request.GetOwnerEmail(),
		request.GetChecksumOption(),
		request.GetIsMultiZone(),
		marshalDstZoneConfigs(request.GetZoneConfigs()),
		request.DLQConsumerGroupUUID, // may be nil
	).Exec(); err != nil {
		return nil, &shared.InternalServiceError{
			Message: fmt.Sprintf("CreateDestination failure while inserting into destinations: %v", err),
		}
	}

	// If this is a DLQ destination, don't insert it in the path table
	if !common.PathDLQRegex.MatchString(request.GetPath()) {
		// In case of conflict the existing row values are written to these variables.
		previous := make(map[string]interface{})
		query := s.session.Query(
			sqlInsertDstByPath,
			directoryUUID,
			request.GetPath(),
			request.GetIsMultiZone(),
			destinationUUID,
			request.GetPath(),
			request.GetType(),
			shared.DestinationStatus_ENABLED,
			request.GetConsumedMessagesRetention(),
			request.GetUnconsumedMessagesRetention(),
			request.GetOwnerEmail(),
			request.GetChecksumOption(),
			request.GetIsMultiZone(),
			marshalDstZoneConfigs(request.GetZoneConfigs()))
		applied, err := query.MapScanCAS(previous)
		if err != nil {
			return nil, &shared.InternalServiceError{
				Message: fmt.Sprintf("CreateDestination failure while inserting into destinations_by_path: %v", err),
			}
		}
		if !applied {
			// Record already exists
			deleteOrphanRecord := `DELETE FROM ` + tableDestinations + ` WHERE ` + columnUUID + `=?`
			if err = s.session.Query(deleteOrphanRecord, destinationUUID).Exec(); err != nil {
				// Just warn as orphaned records are not breaking correctness
				log.WithFields(log.Fields{common.TagDst: common.FmtDst(destinationUUID), common.TagErr: err}).Warn(`CreateDestination failure deleting orphan record from destinations`)
			}
			return nil, &shared.EntityAlreadyExistsError{
				Message: fmt.Sprintf("CreateDestination: Destination \"%v\" already exists with id=%v",
					request.GetPath(), previous[columnDirectoryUUID]),
			}
		}
	}
	callerUserName := getThriftContextValue(ctx, common.CallerUserName)
	callerHostName := getThriftContextValue(ctx, common.CallerHostName)
	callerServiceName := getThriftContextValue(ctx, common.CallerServiceName)

	s.recordUserOperation(
		request.GetPath(),
		destinationUUID,
		entityTypeDst,
		callerUserName,
		"", //place holder for user's email
		callerServiceName,
		callerHostName,
		opsCreate,
		time.Now(),
		marshalRequest(request))

	return &shared.DestinationDescription{
		DestinationUUID: common.StringPtr(destinationUUID),
		Path:            common.StringPtr(request.GetPath()),
		Type:            common.InternalDestinationTypePtr(request.GetType()),
		Status:          common.InternalDestinationStatusPtr(shared.DestinationStatus_ENABLED),
		ConsumedMessagesRetention:   common.Int32Ptr(request.GetConsumedMessagesRetention()),
		UnconsumedMessagesRetention: common.Int32Ptr(request.GetUnconsumedMessagesRetention()),
		OwnerEmail:                  common.StringPtr(request.GetOwnerEmail()),
		ChecksumOption:              common.InternalChecksumOptionPtr(request.GetChecksumOption()),
		IsMultiZone:                 common.BoolPtr(request.GetIsMultiZone()),
		ZoneConfigs:                 request.GetZoneConfigs(),
		DLQConsumerGroupUUID:        common.StringPtr(request.GetDLQConsumerGroupUUID()),
	}, nil
}

func getUtilDestinationDescription() *shared.DestinationDescription {
	result := &shared.DestinationDescription{}
	result.DestinationUUID = common.StringPtr("")
	result.Path = common.StringPtr("")
	result.Type = common.InternalDestinationTypePtr(0)
	result.Status = common.InternalDestinationStatusPtr(0)
	result.ConsumedMessagesRetention = common.Int32Ptr(0)
	result.UnconsumedMessagesRetention = common.Int32Ptr(0)
	result.OwnerEmail = common.StringPtr("")
	result.ChecksumOption = common.InternalChecksumOptionPtr(0)
	result.DLQConsumerGroupUUID = common.StringPtr("")
	result.DLQPurgeBefore = common.Int64Ptr(0)
	result.DLQMergeBefore = common.Int64Ptr(0)
	result.IsMultiZone = common.BoolPtr(false)
	result.ZoneConfigs = shared.DestinationDescription_ZoneConfigs_DEFAULT

	return result
}

func getUtilConsumerGroupDescription() *shared.ConsumerGroupDescription {
	result := &shared.ConsumerGroupDescription{}
	result.ConsumerGroupUUID = common.StringPtr("")
	result.DestinationUUID = common.StringPtr("")
	result.ConsumerGroupName = common.StringPtr("")
	result.StartFrom = common.Int64Ptr(0)
	result.Status = common.InternalConsumerGroupStatusPtr(0)
	result.LockTimeoutSeconds = common.Int32Ptr(0)
	result.MaxDeliveryCount = common.Int32Ptr(0)
	result.SkipOlderMessagesSeconds = common.Int32Ptr(0)
	result.OwnerEmail = common.StringPtr("")
	result.IsMultiZone = common.BoolPtr(false)
	result.ActiveZone = common.StringPtr("")
	result.ZoneConfigs = shared.ConsumerGroupDescription_ZoneConfigs_DEFAULT

	return result
}

func getUtilEntityOpsDescription() *shared.EntityOpsDescription {
	result := &shared.EntityOpsDescription{}
	result.EntityUUID = common.StringPtr("")
	result.EntityName = common.StringPtr("")
	result.EntityType = common.StringPtr("")
	result.HostName = common.StringPtr("")
	result.ServiceName = common.StringPtr("")
	result.UserName = common.StringPtr("")
	result.OpsType = common.StringPtr("")
	result.OpsTime = common.StringPtr("")
	result.OpsContent = common.StringPtr("")

	return result
}

func getUtilHostDescription() *m.HostDescription {
	result := &m.HostDescription{}
	result.HostUUID = common.StringPtr("")
	result.HostAddr = common.StringPtr("")
	result.HostName = common.StringPtr("")
	return result
}

func marshalDstZoneConfigs(configs []*shared.DestinationZoneConfig) []map[string]interface{} {
	configsData := make([]map[string]interface{}, len(configs))
	for i, config := range configs {
		configsData[i] = map[string]interface{}{
			columnZone:                   config.GetZone(),
			columnAllowPublish:           config.GetAllowPublish(),
			columnAllowConsume:           config.GetAllowConsume(),
			columnAlwaysReplicatedTo:     config.GetAlwaysReplicateTo(),
			columnRemoteExtentReplicaNum: config.GetRemoteExtentReplicaNum(),
		}
	}
	return configsData
}

func unmarshalDstZoneConfigs(configsData []map[string]interface{}) []*shared.DestinationZoneConfig {
	configs := make([]*shared.DestinationZoneConfig, len(configsData))
	for i, configMap := range configsData {
		configs[i] = &shared.DestinationZoneConfig{
			Zone:                   common.StringPtr(toString(configMap[columnZone])),
			AllowPublish:           common.BoolPtr(toBool(configMap[columnAllowPublish])),
			AllowConsume:           common.BoolPtr(toBool(configMap[columnAllowConsume])),
			AlwaysReplicateTo:      common.BoolPtr(toBool(configMap[columnAlwaysReplicatedTo])),
			RemoteExtentReplicaNum: common.Int32Ptr(int32(toInt(configMap[columnRemoteExtentReplicaNum]))),
		}
	}
	return configs
}

// ReadDestination implements the corresponding TChanMetadataServiceClient API
// Either path or destinationUUID can be specified.
// Deleted destinations are returned with DELETED status only when destinationUUID is used.
func (s *CassandraMetadataService) ReadDestination(ctx thrift.Context, getRequest *m.ReadDestinationRequest) (result *shared.DestinationDescription, err error) {
	var query *gocql.Query
	var uuid, sql string
	if getRequest.Path != nil {
		if getRequest.DestinationUUID != nil {
			return nil, &shared.BadRequestError{Message: "ReadDestination: both DestinationUUID and Path are specified"}
		}

		// Detect if this is a normal path or a UUID-as-path; swap for the latter
		// !!!TODO: I don't think we need this check any more since we use consumer group name plus '.dlq' as dlq path
		// DEVNOTE: We definitely do need this check. DLQs are not to be accessed by name. Their name is for reporting purposes ONLY.
		if uuidRegex.MatchString(getRequest.GetPath()) {
			getRequest.DestinationUUID = getRequest.Path
			getRequest.Path = nil
		}
	}

	result = getUtilDestinationDescription()
	var zoneConfigsData []map[string]interface{}
	if getRequest.Path != nil {
		query = s.session.Query(sqlGetDstByPath).Consistency(s.lowConsLevel)
		query.Bind(directoryUUID, getRequest.GetPath())
		err = query.Scan(
			result.DestinationUUID,
			result.Path,
			result.Type,
			result.Status,
			result.ConsumedMessagesRetention,
			result.UnconsumedMessagesRetention,
			result.OwnerEmail,
			result.ChecksumOption,
			result.IsMultiZone,
			&zoneConfigsData)
	} else {
		sql = sqlListDestinationsByUUID + ` WHERE ` + columnUUID + `=?`
		query = s.session.Query(sql).Consistency(s.lowConsLevel)
		uuid = getRequest.GetDestinationUUID()
		query.Bind(uuid)
		err = query.Scan(
			result.DestinationUUID,
			result.Path,
			result.Type,
			result.Status,
			result.ConsumedMessagesRetention,
			result.UnconsumedMessagesRetention,
			result.OwnerEmail,
			result.ChecksumOption,
			result.IsMultiZone,
			&zoneConfigsData,
			result.DLQConsumerGroupUUID, //
			result.DLQPurgeBefore,       // Only a UUID lookup can populate these values; this is OK since DLQ destinations can only be found by UUID anyway
			result.DLQMergeBefore,       //
		)
	}
	result.ZoneConfigs = unmarshalDstZoneConfigs(zoneConfigsData)

	if err != nil {
		if err == gocql.ErrNotFound {
			var dest string
			if getRequest.Path != nil {
				dest = getRequest.GetPath()
			} else {
				dest = getRequest.GetDestinationUUID()
			}

			return nil, &shared.EntityNotExistsError{
				Message: fmt.Sprintf("Destination %s does not exist", dest),
			}
		}

		return nil, &shared.InternalServiceError{
			Message: err.Error(),
		}
	}

	*result.DLQPurgeBefore = int64(cqlTimestampToUnixNano(*result.DLQPurgeBefore))
	*result.DLQMergeBefore = int64(cqlTimestampToUnixNano(*result.DLQMergeBefore))

	return result, nil
}

// UpdateDestination implements the corresponding TChanMetadataServiceClient API
func (s *CassandraMetadataService) UpdateDestination(ctx thrift.Context, updateRequest *shared.UpdateDestinationRequest) (*shared.DestinationDescription, error) {
	if updateRequest.GetStatus() == shared.DestinationStatus_DELETED {
		return nil, &shared.BadRequestError{
			Message: "UpdateDestination: Update to DELETED status is not allowed. Use DeleteDestination instead.",
		}
	}
	getDestination := &m.ReadDestinationRequest{
		DestinationUUID: common.StringPtr(updateRequest.GetDestinationUUID()),
	}
	existing, err := s.ReadDestination(nil, getDestination)
	if err != nil {
		return nil, err
	}
	if existing == nil {
		return nil, &shared.BadRequestError{
			Message: "Bad destination UUID",
		}
	}

	// Note: if we add a new updatable property here, we also need to update the metadataReconciler in replicator to do reconcilation
	if !updateRequest.IsSetStatus() {
		updateRequest.Status = common.InternalDestinationStatusPtr(existing.GetStatus())
	}
	if !updateRequest.IsSetConsumedMessagesRetention() {
		updateRequest.ConsumedMessagesRetention = common.Int32Ptr(existing.GetConsumedMessagesRetention())
	}
	if !updateRequest.IsSetUnconsumedMessagesRetention() {
		updateRequest.UnconsumedMessagesRetention = common.Int32Ptr(existing.GetUnconsumedMessagesRetention())
	}
	if !updateRequest.IsSetOwnerEmail() {
		updateRequest.OwnerEmail = common.StringPtr(existing.GetOwnerEmail())
	}
	if !updateRequest.IsSetChecksumOption() {
		updateRequest.ChecksumOption = common.InternalChecksumOptionPtr(existing.GetChecksumOption())
	}
	batch := s.session.NewBatch(gocql.LoggedBatch) // Consider switching to unlogged

	batch.Query(
		sqlUpdateDstByUUID,
		updateRequest.GetDestinationUUID(),
		existing.GetPath(),
		existing.GetType(),
		updateRequest.GetStatus(),
		updateRequest.GetConsumedMessagesRetention(),
		updateRequest.GetUnconsumedMessagesRetention(),
		updateRequest.GetOwnerEmail(),
		updateRequest.GetChecksumOption(),
		existing.GetIsMultiZone(),
		marshalDstZoneConfigs(existing.GetZoneConfigs()),
		updateRequest.GetDestinationUUID())

	batch.Query(
		sqlUpdateDstByPath,
		updateRequest.GetDestinationUUID(),
		existing.GetPath(),
		existing.GetType(),
		updateRequest.GetStatus(),
		updateRequest.GetConsumedMessagesRetention(),
		updateRequest.GetUnconsumedMessagesRetention(),
		updateRequest.GetOwnerEmail(),
		updateRequest.GetChecksumOption(),
		existing.GetIsMultiZone(),
		marshalDstZoneConfigs(existing.GetZoneConfigs()),
		existing.GetPath(),
		directoryUUID)

	if err = s.session.ExecuteBatch(batch); err != nil {
		return nil, &shared.InternalServiceError{
			Message: "UpdateDestination: " + err.Error(),
		}
	}

	callerUserName := getThriftContextValue(ctx, common.CallerUserName)
	callerHostName := getThriftContextValue(ctx, common.CallerHostName)
	callerServiceName := getThriftContextValue(ctx, common.CallerServiceName)

	s.recordUserOperation(
		existing.GetPath(),
		updateRequest.GetDestinationUUID(),
		entityTypeDst,
		callerUserName,
		"", //place holder for user's email
		callerServiceName,
		callerHostName,
		opsUpdate,
		time.Now(),
		marshalRequest(updateRequest))

	if updateRequest.IsSetStatus() {
		existing.Status = common.InternalDestinationStatusPtr(updateRequest.GetStatus())
	}
	if updateRequest.IsSetConsumedMessagesRetention() {
		existing.ConsumedMessagesRetention = common.Int32Ptr(updateRequest.GetConsumedMessagesRetention())
	}
	if updateRequest.IsSetUnconsumedMessagesRetention() {
		existing.UnconsumedMessagesRetention = common.Int32Ptr(updateRequest.GetUnconsumedMessagesRetention())
	}
	if updateRequest.IsSetOwnerEmail() {
		existing.OwnerEmail = common.StringPtr(updateRequest.GetOwnerEmail())
	}
	if updateRequest.IsSetChecksumOption() {
		existing.ChecksumOption = common.InternalChecksumOptionPtr(updateRequest.GetChecksumOption())
	}
	return existing, nil
}

// DeleteDestination implements the corresponding TChanMetadataServiceClient API
func (s *CassandraMetadataService) DeleteDestination(ctx thrift.Context, deleteRequest *shared.DeleteDestinationRequest) error {
	getDestination := &m.ReadDestinationRequest{
		Path: common.StringPtr(deleteRequest.GetPath()),
	}
	existing, err := s.ReadDestination(nil, getDestination)
	if err != nil {
		return err
	}
	batch := s.session.NewBatch(gocql.LoggedBatch)
	batch.Query(
		sqlUpdateDstByUUID,
		existing.GetDestinationUUID(),
		existing.GetPath(),
		existing.GetType(),
		shared.DestinationStatus_DELETING,
		existing.GetConsumedMessagesRetention(),
		existing.GetUnconsumedMessagesRetention(),
		existing.GetOwnerEmail(),
		existing.GetChecksumOption(),
		existing.GetIsMultiZone(),
		marshalDstZoneConfigs(existing.GetZoneConfigs()),
		existing.GetDestinationUUID())
	batch.Query(sqlDeleteDst, directoryUUID, existing.GetPath())
	if err = s.session.ExecuteBatch(batch); err != nil {
		return &shared.InternalServiceError{
			Message: "DeleteDestination: " + err.Error(),
		}
	}

	callerUserName := getThriftContextValue(ctx, common.CallerUserName)
	callerHostName := getThriftContextValue(ctx, common.CallerHostName)
	callerServiceName := getThriftContextValue(ctx, common.CallerServiceName)

	s.recordUserOperation(
		existing.GetPath(),
		existing.GetDestinationUUID(),
		entityTypeDst,
		callerUserName,
		"", //place holder for user's email
		callerServiceName,
		callerHostName,
		opsDelete,
		time.Now(),
		marshalRequest(deleteRequest))
	return nil
}

// DeleteDestinationUUID deletes the destination corresponding to the given UUID
// from the destinations table
func (s *CassandraMetadataService) DeleteDestinationUUID(ctx thrift.Context, deleteRequest *m.DeleteDestinationUUIDRequest) error {

	if deleteRequest.UUID == nil {
		return &shared.BadRequestError{Message: "Missing UUID param"}
	}

	getDestination := &m.ReadDestinationRequest{
		DestinationUUID: common.StringPtr(deleteRequest.GetUUID()),
	}
	existing, err := s.ReadDestination(nil, getDestination)
	if err != nil {
		return err
	}

	if existing.GetDLQConsumerGroupUUID() == `` {
		existing.DLQConsumerGroupUUID = nil
	}

	query := s.session.Query(sqlDeleteDstUUID,
		existing.GetDestinationUUID(),
		existing.GetIsMultiZone(),
		existing.GetDestinationUUID(),
		existing.GetPath(),
		existing.GetType(),
		shared.DestinationStatus_DELETED,
		existing.GetConsumedMessagesRetention(),
		existing.GetUnconsumedMessagesRetention(),
		existing.GetOwnerEmail(),
		existing.GetChecksumOption(),
		existing.GetIsMultiZone(),
		marshalDstZoneConfigs(existing.GetZoneConfigs()),
		existing.DLQConsumerGroupUUID, // May be nil
		existing.DLQPurgeBefore,       // May be nil
		existing.DLQMergeBefore,       // May be nil
		defaultDeleteTTLSeconds).Consistency(s.midConsLevel)

	if err = query.Exec(); err != nil {
		return &shared.InternalServiceError{
			Message: fmt.Sprintf("DeleteDestinationUUID:%v (%v)", *existing.DLQConsumerGroupUUID, err),
		}
	}

	callerUserName := getThriftContextValue(ctx, common.CallerUserName)
	callerHostName := getThriftContextValue(ctx, common.CallerHostName)
	callerServiceName := getThriftContextValue(ctx, common.CallerServiceName)

	s.recordUserOperation(
		existing.GetPath(),
		existing.GetDestinationUUID(),
		entityTypeDst,
		callerUserName,
		"", //place holder for user's email
		callerServiceName,
		callerHostName,
		opsDelete,
		time.Now(),
		marshalRequest(deleteRequest))

	return nil
}

// ListDestinations implements the corresponding TChanMetadataServiceClient API
func (s *CassandraMetadataService) ListDestinations(ctx thrift.Context, listRequest *shared.ListDestinationsRequest) (*shared.ListDestinationsResult_, error) {
	sql := `SELECT ` +
		columnDestination + `.` + columnUUID + `, ` +
		columnPath + `, ` +
		columnDestination + `.` + columnType + `, ` +
		columnDestination + `.` + columnStatus + `, ` +
		columnDestination + `.` + columnConsumedMessagesRetention + `, ` +
		columnDestination + `.` + columnUnconsumedMessagesRetention + `, ` +
		columnDestination + `.` + columnOwnerEmail + `, ` +
		columnDestination + `.` + columnChecksumOption + `, ` +
		columnDestination + `.` + columnIsMultiZone + `, ` +
		columnDestination + `.` + columnZoneConfigs +
		` FROM ` + tableDestinationsByPath +
		` WHERE ` + columnDirectoryUUID + `=? and ` + columnPath + `>=? and ` + columnPath + `<?`
	if listRequest.GetMultiZoneOnly() {
		sql = sql + ` and ` + columnIsMultiZone + `=true`
	}

	query := s.session.Query(sql).Consistency(s.lowConsLevel)
	// Next string after prefix to be used as non inclusive boundary for range select
	// NOTE: The following assumes the last character in the provided prefix is not 0xFF
	// because it is not an allowed destination path character.
	prefix := listRequest.GetPrefix()
	lastIndex := len(prefix) - 1
	right := prefix[:lastIndex] + string([]byte{prefix[lastIndex] + 1})
	query.Bind(directoryUUID, prefix, right)
	iter := query.PageSize(int(listRequest.GetLimit())).PageState(listRequest.GetPageToken()).Iter()

	if iter == nil {
		return nil, &shared.InternalServiceError{
			Message: "Query returned nil iterator",
		}
	}

	result := &shared.ListDestinationsResult_{
		Destinations:  []*shared.DestinationDescription{},
		NextPageToken: listRequest.PageToken,
	}
	d := getUtilDestinationDescription()
	var zoneConfigsData []map[string]interface{}
	for iter.Scan(
		d.DestinationUUID,
		d.Path,
		d.Type,
		d.Status,
		d.ConsumedMessagesRetention,
		d.UnconsumedMessagesRetention,
		d.OwnerEmail,
		d.ChecksumOption,
		d.IsMultiZone,
		&zoneConfigsData) {
		d.ZoneConfigs = unmarshalDstZoneConfigs(zoneConfigsData)

		// Get a new item within limit
		result.Destinations = append(result.Destinations, d)
		d = getUtilDestinationDescription()
		zoneConfigsData = nil
	}

	nextPageToken := iter.PageState()
	result.NextPageToken = make([]byte, len(nextPageToken))
	copy(result.NextPageToken, nextPageToken)
	if err := iter.Close(); err != nil {
		return nil, &shared.InternalServiceError{
			Message: err.Error(),
		}
	}

	return result, nil
}

// ListDestinationsByUUID implements the corresponding TChanMetadataServiceClient API
func (s *CassandraMetadataService) ListDestinationsByUUID(ctx thrift.Context, listRequest *shared.ListDestinationsByUUIDRequest) (*shared.ListDestinationsResult_, error) {
	sql := sqlListDestinationsByUUID
	if listRequest.GetMultiZoneOnly() {
		sql = sql + ` WHERE ` + columnIsMultiZone + `=true`
	}

	iter := s.session.Query(sql).Consistency(s.lowConsLevel).PageSize(int(listRequest.GetLimit())).PageState(listRequest.GetPageToken()).Iter()

	if iter == nil {
		return nil, &shared.InternalServiceError{
			Message: "Query returned nil iterator",
		}
	}

	result := &shared.ListDestinationsResult_{
		Destinations:  []*shared.DestinationDescription{},
		NextPageToken: listRequest.PageToken,
	}
	d := getUtilDestinationDescription()
	var zoneConfigsData []map[string]interface{}
	for iter.Scan(
		d.DestinationUUID,
		d.Path,
		d.Type,
		d.Status,
		d.ConsumedMessagesRetention,
		d.UnconsumedMessagesRetention,
		d.OwnerEmail,
		d.ChecksumOption,
		d.IsMultiZone,
		&zoneConfigsData,
		d.DLQConsumerGroupUUID,
		d.DLQPurgeBefore,
		d.DLQMergeBefore) {
		d.ZoneConfigs = unmarshalDstZoneConfigs(zoneConfigsData)

		// Get a new item within limit
		*d.DLQPurgeBefore = int64(cqlTimestampToUnixNano(*d.DLQPurgeBefore))
		*d.DLQMergeBefore = int64(cqlTimestampToUnixNano(*d.DLQMergeBefore))

		if listRequest.GetValidateAgainstPathTable() {
			readRequest := &m.ReadDestinationRequest{
				Path: d.Path,
			}

			desc, err := s.ReadDestination(nil, readRequest)
			if err == nil && desc.GetDestinationUUID() == d.GetDestinationUUID() {
				result.Destinations = append(result.Destinations, d)
			}
		} else {
			result.Destinations = append(result.Destinations, d)
		}

		d = getUtilDestinationDescription()
		zoneConfigsData = nil
	}

	nextPageToken := iter.PageState()
	result.NextPageToken = make([]byte, len(nextPageToken))
	copy(result.NextPageToken, nextPageToken)

	if err := iter.Close(); err != nil {
		return nil, &shared.InternalServiceError{
			Message: err.Error(),
		}
	}

	return result, nil
}

// ListAllDestinations implements the corresponding TChanMetadataServiceClient API
func (s *CassandraMetadataService) ListAllDestinations(ctx thrift.Context, listRequest *shared.ListDestinationsRequest) (*shared.ListDestinationsResult_, error) {
	//return s.ListDestinationsByUUID(ctx, listRequest)
	query := s.session.Query(sqlListDestinationsByUUID).Consistency(s.lowConsLevel)
	iter := query.PageSize(int(listRequest.GetLimit())).PageState(listRequest.GetPageToken()).Iter()
	if iter == nil {
		return nil, &shared.BadRequestError{
			Message: "Query returned nil iterator",
		}
	}

	result := &shared.ListDestinationsResult_{
		Destinations:  []*shared.DestinationDescription{},
		NextPageToken: listRequest.PageToken,
	}
	d := getUtilDestinationDescription()
	var zoneConfigsData []map[string]interface{}
	count := int64(0)
	for iter.Scan(
		d.DestinationUUID,
		d.Path,
		d.Type,
		d.Status,
		d.ConsumedMessagesRetention,
		d.UnconsumedMessagesRetention,
		d.OwnerEmail,
		d.ChecksumOption,
		d.IsMultiZone,
		&zoneConfigsData,
		d.DLQConsumerGroupUUID,
		d.DLQPurgeBefore,
		d.DLQMergeBefore) && count < listRequest.GetLimit() {
		d.ZoneConfigs = unmarshalDstZoneConfigs(zoneConfigsData)
		*d.DLQPurgeBefore = int64(cqlTimestampToUnixNano(*d.DLQPurgeBefore))
		*d.DLQMergeBefore = int64(cqlTimestampToUnixNano(*d.DLQMergeBefore))
		// Get a new item within limit
		result.Destinations = append(result.Destinations, d)
		d = getUtilDestinationDescription()
		zoneConfigsData = nil
		count++
	}

	nextPageToken := iter.PageState()
	result.NextPageToken = make([]byte, len(nextPageToken))
	copy(result.NextPageToken, nextPageToken)
	if err := iter.Close(); err != nil {
		return nil, &shared.InternalServiceError{
			Message: err.Error(),
		}
	}

	return result, nil
}

// CQL commands for ConsumerGroup CRUD go here
const (
	sqlCGValue = `{` +
		columnUUID + `: ?, ` +
		columnDestinationUUID + `: ?, ` +
		columnName + `: ?, ` +
		columnStartFrom + `: ?, ` +
		columnStatus + `: ?, ` +
		columnLockTimeoutSeconds + `: ?, ` +
		columnMaxDeliveryCount + `: ?, ` +
		columnSkipOlderMessagesSeconds + `: ?, ` +
		columnDeadLetterQueueDestinationUUID + `: ?, ` +
		columnOwnerEmail + `: ?, ` +
		columnIsMultiZone + `: ?, ` +
		columnActiveZone + `: ?, ` +
		columnZoneConfigs + `: ? }`

	sqlInsertCGByUUID = `INSERT INTO ` + tableConsumerGroups +
		`(` +
		columnUUID + `, ` +
		columnIsMultiZone + `, ` +
		columnConsumerGroup +
		`) VALUES (?, ?,` + sqlCGValue + `)`

	sqlInsertCGByName = `INSERT INTO ` + tableConsumerGroupsByName +
		`(` +
		columnDestinationUUID + `, ` +
		columnName + `, ` +
		columnIsMultiZone + `, ` +
		columnConsumerGroup +
		`) VALUES (?, ?, ?, ` + sqlCGValue + `) IF NOT EXISTS`

	sqlGetCGByName = `SELECT  ` +
		columnConsumerGroup + `.` + columnUUID + "," +
		columnDestinationUUID + "," +
		columnName + "," +
		columnConsumerGroup + `.` + columnStartFrom + "," +
		columnConsumerGroup + `.` + columnStatus + "," +
		columnConsumerGroup + `.` + columnLockTimeoutSeconds + "," +
		columnConsumerGroup + `.` + columnMaxDeliveryCount + "," +
		columnConsumerGroup + `.` + columnSkipOlderMessagesSeconds + "," +
		columnConsumerGroup + `.` + columnDeadLetterQueueDestinationUUID + "," +
		columnConsumerGroup + `.` + columnOwnerEmail + "," +
		columnConsumerGroup + `.` + columnIsMultiZone + "," +
		columnConsumerGroup + `.` + columnActiveZone + "," +
		columnConsumerGroup + `.` + columnZoneConfigs +
		` FROM ` + tableConsumerGroupsByName +
		` WHERE ` + columnDestinationUUID + `=? and ` + columnName + `=?`

	sqlGetCG = `SELECT  ` +
		columnConsumerGroup + `.` + columnUUID + "," +
		columnConsumerGroup + `.` + columnDestinationUUID + "," +
		columnConsumerGroup + `.` + columnName + "," +
		columnConsumerGroup + `.` + columnStartFrom + "," +
		columnConsumerGroup + `.` + columnStatus + "," +
		columnConsumerGroup + `.` + columnLockTimeoutSeconds + "," +
		columnConsumerGroup + `.` + columnMaxDeliveryCount + "," +
		columnConsumerGroup + `.` + columnSkipOlderMessagesSeconds + "," +
		columnConsumerGroup + `.` + columnDeadLetterQueueDestinationUUID + "," +
		columnConsumerGroup + `.` + columnOwnerEmail + "," +
		columnConsumerGroup + `.` + columnIsMultiZone + "," +
		columnConsumerGroup + `.` + columnActiveZone + "," +
		columnConsumerGroup + `.` + columnZoneConfigs +
		` FROM ` + tableConsumerGroups

	sqlGetCGByUUID = sqlGetCG + ` WHERE ` + columnUUID + `=?`

	sqlListCGsByDestUUID = `SELECT  ` +
		columnConsumerGroup + `.` + columnUUID + "," +
		columnDestinationUUID + "," +
		columnName + "," +
		columnConsumerGroup + `.` + columnStartFrom + "," +
		columnConsumerGroup + `.` + columnStatus + "," +
		columnConsumerGroup + `.` + columnLockTimeoutSeconds + "," +
		columnConsumerGroup + `.` + columnMaxDeliveryCount + "," +
		columnConsumerGroup + `.` + columnSkipOlderMessagesSeconds + "," +
		columnConsumerGroup + `.` + columnDeadLetterQueueDestinationUUID + "," +
		columnConsumerGroup + `.` + columnOwnerEmail + "," +
		columnConsumerGroup + `.` + columnIsMultiZone + "," +
		columnConsumerGroup + `.` + columnActiveZone + "," +
		columnConsumerGroup + `.` + columnZoneConfigs +
		` FROM ` + tableConsumerGroupsByName +
		` WHERE ` + columnDestinationUUID + `=?`

	sqlUpdateCGByUUID = `UPDATE ` + tableConsumerGroups +
		` SET ` + columnIsMultiZone + ` = ?, ` + columnConsumerGroup + `= ` + sqlCGValue +
		` WHERE ` + columnUUID + `=?`

	sqlUpdateCGByName = `UPDATE ` + tableConsumerGroupsByName +
		` SET ` + columnIsMultiZone + ` = ?, ` + columnConsumerGroup + `= ` + sqlCGValue +
		` WHERE ` + columnDestinationUUID + `=? and ` + columnName + `=?`

	sqlDeleteCGByUUIDWithTTL = sqlInsertCGByUUID + ` USING TTL ?`

	sqlDeleteCGByUUID = `DELETE from ` + tableConsumerGroups + ` WHERE uuid=?`

	sqlDeleteCGByName = `DELETE FROM ` + tableConsumerGroupsByName +
		` WHERE ` + columnDestinationUUID + `=? and ` + columnName + `=?`
)

// CreateConsumerGroup creates a ConsumerGroup for the given destination, if it doesn't already exist
// ConsumerGroups are tied to a destination path, so the same ConsumerGroupName can be used across
// multiple destination paths. If the requested [destinationPath, consumerGroupName] already exists,
// this method will return an EntityAlreadyExistsError.
func (s *CassandraMetadataService) CreateConsumerGroup(ctx thrift.Context, request *shared.CreateConsumerGroupRequest) (*shared.ConsumerGroupDescription, error) {

	dstInfo, err := s.ReadDestination(nil, &m.ReadDestinationRequest{Path: common.StringPtr(request.GetDestinationPath())})
	if err != nil {
		return nil, err
	}

	/*
		   Every ConsumerGroup is assigned a UUID, which identifes the group uniquely. We need to
			 be able to retrieve a ConsumerGroup given either a UUID or a (destinationPath, groupName)
			 tuple. To enable this, we maintain the ConsumerGroup information across two tables, one
			 indexed by the UUID and the other indexed by the (destinationUUID, groupName) tuple. Creation
			 of a new consumer group happens as follows:
			     1. Assign a UUID and add an entry into the consumer_groups(UUID) table
			     2. If (1) succeeds, add an entry into the consumer_groups_by_name(destUUId, name) table
					     - This step is done as a Compare and Swap (CAS) operation in CassandraDB
			     3. If (2) fails, delete orphan record created in (1)
			     4. If (3) fails, an offline job should cleanup the orphan

			A batch query cannot be used here, because CassandraDB requires all the queries in a batch
			to be from the same partition.
	*/
	cgUUID := uuid.New()
	dstUUID := dstInfo.GetDestinationUUID()
	var dlqUUID *string
	if request.DeadLetterQueueDestinationUUID != nil {
		var destDesc *shared.DestinationDescription
		dlqUUID = common.StringPtr(request.GetDeadLetterQueueDestinationUUID())

		// We need to create the consumer group with UUID matching the random UUID already populated in the DLQ destination

		readDestReq := m.NewReadDestinationRequest()
		readDestReq.DestinationUUID = common.StringPtr(request.GetDeadLetterQueueDestinationUUID())

		destDesc, err = s.ReadDestination(ctx, readDestReq)
		if err != nil || destDesc == nil || len(destDesc.GetDLQConsumerGroupUUID()) == 0 {
			return nil, &shared.InternalServiceError{
				Message: fmt.Sprintf("CreateConsumerGroup - lookup of DLQ destination failed dst=%v, cg=%v, dlqDst=%v err=%v",
					request.GetDestinationPath(), request.GetConsumerGroupName(), request.GetDeadLetterQueueDestinationUUID(), err),
			}
		}

		cgUUID = destDesc.GetDLQConsumerGroupUUID()
	}

	err = s.session.Query(sqlInsertCGByUUID,
		cgUUID,
		request.GetIsMultiZone(),
		cgUUID,
		dstUUID,
		request.GetConsumerGroupName(),
		request.GetStartFrom(),
		shared.ConsumerGroupStatus_ENABLED,
		request.GetLockTimeoutSeconds(),
		request.GetMaxDeliveryCount(),
		request.GetSkipOlderMessagesSeconds(),
		dlqUUID,
		request.GetOwnerEmail(),
		request.GetIsMultiZone(),
		request.GetActiveZone(),
		marshalCgZoneConfigs(request.GetZoneConfigs())).Exec()

	if err != nil {
		return nil, &shared.InternalServiceError{
			Message: fmt.Sprintf("CreateConsumerGroup - insert into consumer_groups table failed, dst=%v, cg=%v, err=%v",
				request.GetDestinationPath(), request.GetConsumerGroupName(), err),
		}
	}

	query := s.session.Query(sqlInsertCGByName,
		dstUUID,
		request.GetConsumerGroupName(),
		request.GetIsMultiZone(),
		cgUUID,
		dstUUID,
		request.GetConsumerGroupName(),
		request.GetStartFrom(),
		shared.ConsumerGroupStatus_ENABLED,
		request.GetLockTimeoutSeconds(),
		request.GetMaxDeliveryCount(),
		request.GetSkipOlderMessagesSeconds(),
		dlqUUID,
		request.GetOwnerEmail(),
		request.GetIsMultiZone(),
		request.GetActiveZone(),
		marshalCgZoneConfigs(request.GetZoneConfigs()))

	previous := make(map[string]interface{}) // We actually throw away the old values below, but passing nil causes a panic

	applied, err := query.MapScanCAS(previous)
	if !applied {
		if err = s.session.Query(sqlDeleteCGByUUID, cgUUID).Exec(); err != nil {
			log.WithFields(log.Fields{common.TagCnsm: common.FmtCnsm(cgUUID), common.TagErr: err}).Warn(`CreateConsumerGroup - failed to delete orphan record after a failed CAS attempt, ,`)
		}
		return nil, &shared.EntityAlreadyExistsError{
			Message: fmt.Sprintf("CreateConsumerGroup - Group exists, dst=%v cg=%v err=%v", request.GetDestinationPath(), request.GetConsumerGroupName(), err),
		}
	}

	callerUserName := getThriftContextValue(ctx, common.CallerUserName)
	callerHostName := getThriftContextValue(ctx, common.CallerHostName)
	callerServiceName := getThriftContextValue(ctx, common.CallerServiceName)

	s.recordUserOperation(
		request.GetConsumerGroupName(),
		cgUUID,
		entityTypeCG,
		callerUserName,
		"", //place holder for user's email
		callerServiceName,
		callerHostName,
		opsCreate,
		time.Now(),
		marshalRequest(request))

	return &shared.ConsumerGroupDescription{
		ConsumerGroupUUID:              common.StringPtr(cgUUID),
		DestinationUUID:                common.StringPtr(dstUUID),
		ConsumerGroupName:              common.StringPtr(request.GetConsumerGroupName()),
		StartFrom:                      common.Int64Ptr(request.GetStartFrom()),
		Status:                         common.InternalConsumerGroupStatusPtr(shared.ConsumerGroupStatus_ENABLED),
		LockTimeoutSeconds:             common.Int32Ptr(request.GetLockTimeoutSeconds()),
		MaxDeliveryCount:               common.Int32Ptr(request.GetMaxDeliveryCount()),
		SkipOlderMessagesSeconds:       common.Int32Ptr(request.GetSkipOlderMessagesSeconds()),
		DeadLetterQueueDestinationUUID: common.StringPtr(request.GetDeadLetterQueueDestinationUUID()),
		OwnerEmail:                     common.StringPtr(request.GetOwnerEmail()),
		IsMultiZone:                    common.BoolPtr(request.GetIsMultiZone()),
		ActiveZone:                     common.StringPtr(request.GetActiveZone()),
		ZoneConfigs:                    request.GetZoneConfigs(),
	}, nil
}

func (s *CassandraMetadataService) readConsumerGroupByDstUUID(dstUUID string, cgName string) (*shared.ConsumerGroupDescription, error) {
	result := getUtilConsumerGroupDescription()
	var zoneConfigsData []map[string]interface{}
	query := s.session.Query(sqlGetCGByName, dstUUID, cgName).Consistency(s.lowConsLevel)
	if err := query.Scan(
		result.ConsumerGroupUUID,
		result.DestinationUUID,
		result.ConsumerGroupName,
		result.StartFrom,
		result.Status,
		result.LockTimeoutSeconds,
		result.MaxDeliveryCount,
		result.SkipOlderMessagesSeconds,
		&result.DeadLetterQueueDestinationUUID,
		result.OwnerEmail,
		result.IsMultiZone,
		result.ActiveZone,
		&zoneConfigsData); err != nil {
		if err == gocql.ErrNotFound {
			return nil, &shared.EntityNotExistsError{
				Message: fmt.Sprintf("ConsumerGroup %s of destinationUUID %sdoes not exist", cgName, dstUUID),
			}
		}

		return nil, &shared.InternalServiceError{
			Message: err.Error(),
		}
	}
	result.ZoneConfigs = unmarshalCgZoneConfigs(zoneConfigsData)
	return result, nil
}

// ReadConsumerGroup returns the ConsumerGroupDescription for the [destinatinPath, groupName].
// When destination path is specified as input, this method only returns result, if the
// destination has not been DELETED. When destination UUID is specified as input, this
// method will always return result, if the consumer group exist.
func (s *CassandraMetadataService) ReadConsumerGroup(ctx thrift.Context, request *m.ReadConsumerGroupRequest) (*shared.ConsumerGroupDescription, error) {

	if request.ConsumerGroupName == nil {
		if request.ConsumerGroupUUID != nil {
			return s.ReadConsumerGroupByUUID(ctx, request)
		}
		return nil, &shared.BadRequestError{Message: "ConsumerGroupName cannot be nil"}
	}

	if request.DestinationPath == nil && request.DestinationUUID == nil {
		return nil, &shared.BadRequestError{Message: "Either destinationPath or destinationUUID is required"}
	}

	var dstUUID string

	if request.DestinationPath != nil {
		dstInfo, err := s.ReadDestination(nil, &m.ReadDestinationRequest{Path: common.StringPtr(request.GetDestinationPath())})
		if err != nil {
			return nil, err
		}
		dstUUID = dstInfo.GetDestinationUUID()
	} else {
		dstUUID = request.GetDestinationUUID()
	}

	return s.readConsumerGroupByDstUUID(dstUUID, request.GetConsumerGroupName())
}

// ReadConsumerGroupByUUID returns the ConsumerGroupDescription for the [consumerGroupUUID].
func (s *CassandraMetadataService) ReadConsumerGroupByUUID(ctx thrift.Context, request *m.ReadConsumerGroupRequest) (*shared.ConsumerGroupDescription, error) {

	if request.ConsumerGroupUUID == nil {
		return nil, &shared.BadRequestError{Message: "ConsumerGroupUUID cannot be nil"}
	}

	result := getUtilConsumerGroupDescription()
	var zoneConfigsData []map[string]interface{}
	query := s.session.Query(sqlGetCGByUUID, request.GetConsumerGroupUUID()).Consistency(s.lowConsLevel)
	if err := query.Scan(
		result.ConsumerGroupUUID,
		result.DestinationUUID,
		result.ConsumerGroupName,
		result.StartFrom,
		result.Status,
		result.LockTimeoutSeconds,
		result.MaxDeliveryCount,
		result.SkipOlderMessagesSeconds,
		&result.DeadLetterQueueDestinationUUID,
		result.OwnerEmail,
		result.IsMultiZone,
		result.ActiveZone,
		&zoneConfigsData); err != nil {
		if err == gocql.ErrNotFound {
			return nil, &shared.EntityNotExistsError{
				Message: fmt.Sprintf("ConsumerGroup %s does not exist", *request.ConsumerGroupUUID),
			}
		}

		return nil, &shared.InternalServiceError{
			Message: err.Error(),
		}
	}
	result.ZoneConfigs = unmarshalCgZoneConfigs(zoneConfigsData)

	return result, nil
}

func updateCGDescIfChanged(req *shared.UpdateConsumerGroupRequest, cgDesc *shared.ConsumerGroupDescription) bool {
	isChanged := false

	if req.IsSetLockTimeoutSeconds() && req.GetLockTimeoutSeconds() != cgDesc.GetLockTimeoutSeconds() {
		isChanged = true
		cgDesc.LockTimeoutSeconds = common.Int32Ptr(req.GetLockTimeoutSeconds())
	}

	if req.IsSetMaxDeliveryCount() && req.GetMaxDeliveryCount() != cgDesc.GetMaxDeliveryCount() {
		isChanged = true
		cgDesc.MaxDeliveryCount = common.Int32Ptr(req.GetMaxDeliveryCount())
	}

	if req.IsSetSkipOlderMessagesSeconds() && req.GetSkipOlderMessagesSeconds() != cgDesc.GetSkipOlderMessagesSeconds() {
		isChanged = true
		cgDesc.SkipOlderMessagesSeconds = common.Int32Ptr(req.GetSkipOlderMessagesSeconds())
	}

	if req.IsSetStatus() && req.GetStatus() != cgDesc.GetStatus() {
		isChanged = true
		cgDesc.Status = common.InternalConsumerGroupStatusPtr(req.GetStatus())
	}

	if req.IsSetOwnerEmail() && req.GetOwnerEmail() != cgDesc.GetOwnerEmail() {
		isChanged = true
		cgDesc.OwnerEmail = common.StringPtr(req.GetOwnerEmail())
	}
	return isChanged
}

// UpdateConsumerGroup updates the consumer group information for the given group
// This method can only be called for an existing consumer group
func (s *CassandraMetadataService) UpdateConsumerGroup(ctx thrift.Context, request *shared.UpdateConsumerGroupRequest) (*shared.ConsumerGroupDescription, error) {

	readCGReq := &m.ReadConsumerGroupRequest{
		DestinationPath:   common.StringPtr(request.GetDestinationPath()),
		ConsumerGroupName: common.StringPtr(request.GetConsumerGroupName()),
	}

	existingCG, err := s.ReadConsumerGroup(nil, readCGReq)
	if err != nil {
		return nil, err
	}

	if existingCG.GetStatus() == shared.ConsumerGroupStatus_DELETED {
		return nil, &shared.BadRequestError{
			Message: fmt.Sprintf("UpdateConsumerGroup - Attempt to update DELETED consumer group, dst=%v, cg=%v",
				request.GetDestinationPath(), request.GetConsumerGroupName()),
		}
	}

	if !updateCGDescIfChanged(request, existingCG) {
		return existingCG, nil
	}

	newCG := existingCG
	batch := s.session.NewBatch(gocql.LoggedBatch)

	batch.Query(sqlUpdateCGByUUID,
		// Value columns
		newCG.GetIsMultiZone(),
		newCG.GetConsumerGroupUUID(),
		newCG.GetDestinationUUID(),
		newCG.GetConsumerGroupName(),
		newCG.GetStartFrom(),
		newCG.GetStatus(),
		newCG.GetLockTimeoutSeconds(),
		newCG.GetMaxDeliveryCount(),
		newCG.GetSkipOlderMessagesSeconds(),
		newCG.DeadLetterQueueDestinationUUID, // May be null
		newCG.GetOwnerEmail(),
		newCG.GetIsMultiZone(),
		newCG.GetActiveZone(),
		marshalCgZoneConfigs(newCG.GetZoneConfigs()),
		// Query columns
		newCG.GetConsumerGroupUUID())

	batch.Query(sqlUpdateCGByName,
		// Value columns
		newCG.GetIsMultiZone(),
		newCG.GetConsumerGroupUUID(),
		newCG.GetDestinationUUID(),
		newCG.GetConsumerGroupName(),
		newCG.GetStartFrom(),
		newCG.GetStatus(),
		newCG.GetLockTimeoutSeconds(),
		newCG.GetMaxDeliveryCount(),
		newCG.GetSkipOlderMessagesSeconds(),
		newCG.DeadLetterQueueDestinationUUID, // May be null
		newCG.GetOwnerEmail(),
		newCG.GetIsMultiZone(),
		newCG.GetActiveZone(),
		marshalCgZoneConfigs(newCG.GetZoneConfigs()),
		// Query columns
		newCG.GetDestinationUUID(),
		newCG.GetConsumerGroupName())

	if err = s.session.ExecuteBatch(batch); err != nil {
		return nil, &shared.InternalServiceError{
			Message: fmt.Sprintf("UpdateConsumerGroup - Batch operation failed, dst=%v cg=%v err=%v",
				request.GetDestinationPath(), request.GetConsumerGroupName(), err),
		}
	}

	callerUserName := getThriftContextValue(ctx, common.CallerUserName)
	callerHostName := getThriftContextValue(ctx, common.CallerHostName)
	callerServiceName := getThriftContextValue(ctx, common.CallerServiceName)

	s.recordUserOperation(
		newCG.GetConsumerGroupName(),
		newCG.GetConsumerGroupUUID(),
		entityTypeCG,
		callerUserName,
		"", //place holder for user's email
		callerServiceName,
		callerHostName,
		opsUpdate,
		time.Now(),
		marshalRequest(request))

	return newCG, nil
}

// DeleteConsumerGroup deletes the given consumer group, if its not already deleted
// Returns success if the group was previously deleted
// TODO Add TTLs to DELETE commands
func (s *CassandraMetadataService) DeleteConsumerGroup(ctx thrift.Context, request *shared.DeleteConsumerGroupRequest) (e error) {

	if request.ConsumerGroupName == nil {
		return &shared.BadRequestError{Message: "ConsumerGroupName cannot be nil"}
	}

	if request.DestinationPath == nil && request.DestinationUUID == nil {
		return &shared.BadRequestError{Message: "Both destinationUUID and destinationPath cannot be nil"}
	}

	var existingCG *shared.ConsumerGroupDescription

	if request.DestinationPath != nil {
		readCGReq := &m.ReadConsumerGroupRequest{
			DestinationPath:   common.StringPtr(request.GetDestinationPath()),
			ConsumerGroupName: common.StringPtr(request.GetConsumerGroupName()),
		}
		existingCG, e = s.ReadConsumerGroup(nil, readCGReq)
		if e != nil {
			return e
		}
	} else {
		existingCG, e = s.readConsumerGroupByDstUUID(request.GetDestinationUUID(), request.GetConsumerGroupName())
		if e != nil {
			return e
		}
	}

	if existingCG.GetStatus() == shared.ConsumerGroupStatus_DELETED {
		return nil
	}

	batch := s.session.NewBatch(gocql.LoggedBatch)

	// Every consumer group has an associated DLQ destination
	// that was created at the time CG was created. The deletion
	// of a consumer group should also mark the DLQ destination as
	// DELETED. The following code adds the DLQ destination delete
	// to the batch operation, if there is one.
	dlqDstID := existingCG.GetDeadLetterQueueDestinationUUID()
	// Not all CGs have a DLQ, only do this if there is a DLQ
	if len(dlqDstID) > 0 {
		var dlqDstDesc *shared.DestinationDescription
		// this is the same as DeleteDestination()
		readReq := &m.ReadDestinationRequest{
			Path: common.StringPtr(dlqDstID),
		}
		dlqDstDesc, e = s.ReadDestination(nil, readReq)
		if e != nil {
			return &shared.InternalServiceError{
				Message: fmt.Sprintf("Error reading DLQ destination for consumer group: %v", e),
			}
		}

		batch.Query(
			sqlUpdateDstByUUID,
			dlqDstDesc.GetDestinationUUID(),
			dlqDstDesc.GetPath(),
			dlqDstDesc.GetType(),
			shared.DestinationStatus_DELETING,
			dlqDstDesc.GetConsumedMessagesRetention(),
			dlqDstDesc.GetUnconsumedMessagesRetention(),
			dlqDstDesc.GetOwnerEmail(),
			dlqDstDesc.GetChecksumOption(),
			dlqDstDesc.IsMultiZone,
			marshalDstZoneConfigs(dlqDstDesc.ZoneConfigs),
			dlqDstDesc.GetDestinationUUID())
	}

	batch.Query(sqlDeleteCGByUUIDWithTTL,
		existingCG.GetConsumerGroupUUID(),
		existingCG.GetIsMultiZone(),
		existingCG.GetConsumerGroupUUID(),
		existingCG.GetDestinationUUID(),
		existingCG.GetConsumerGroupName(),
		existingCG.GetStartFrom(),
		shared.ConsumerGroupStatus_DELETED,
		existingCG.GetLockTimeoutSeconds(),
		existingCG.GetMaxDeliveryCount(),
		existingCG.GetSkipOlderMessagesSeconds(),
		existingCG.DeadLetterQueueDestinationUUID, // May be Null
		existingCG.GetOwnerEmail(),
		existingCG.GetIsMultiZone(),
		existingCG.GetActiveZone(),
		marshalCgZoneConfigs(existingCG.GetZoneConfigs()),
		defaultDeleteTTLSeconds)

	batch.Query(sqlDeleteCGByName,
		existingCG.GetDestinationUUID(),
		existingCG.GetConsumerGroupName())

	if e = s.session.ExecuteBatch(batch); e != nil {
		return &shared.InternalServiceError{
			Message: fmt.Sprintf("DeleteConsumerGroup - Batch operation failed, dst=%v cg=%v err=%v",
				request.GetDestinationPath(), request.GetConsumerGroupName(), e),
		}
	}

	callerUserName := getThriftContextValue(ctx, common.CallerUserName)
	callerHostName := getThriftContextValue(ctx, common.CallerHostName)
	callerServiceName := getThriftContextValue(ctx, common.CallerServiceName)

	s.recordUserOperation(
		existingCG.GetConsumerGroupName(),
		existingCG.GetConsumerGroupUUID(),
		entityTypeCG,
		callerUserName,
		"", //place holder for user's email
		callerServiceName,
		callerHostName,
		opsDelete,
		time.Now(),
		marshalRequest(request))

	return nil
}

// ListConsumerGroups returns all ConsumerGroups matching the given [destinationPath or dstUUID, consumerGroupName] tuple
// If the dstUUID is given, that will be used. Otherwise, the given path will be resolved into a dstUUID.
// If the ConsumerGroupName parameter is empty, this method will return all ConsumerGroups for the given
// destination path/uuid. The returned value is an implementation of MetadataServiceListConsumerGroupsOutCall interface.
// Callers must repeatedly invoke the Read() operation on the returned type until either an EOF or error is returned.
func (s *CassandraMetadataService) ListConsumerGroups(ctx thrift.Context, request *m.ListConsumerGroupRequest) (*m.ListConsumerGroupResult_, error) {

	if request.DestinationPath == nil && request.DestinationUUID == nil {
		return nil, &shared.BadRequestError{
			Message: fmt.Sprintf("DestinatinPath and DestinationUUID both cannot be nil"),
		}
	}

	dstUUID := request.GetDestinationUUID()
	if path := request.DestinationPath; path != nil {
		dstInfo, err := s.ReadDestination(nil, &m.ReadDestinationRequest{Path: common.StringPtr(*path)})
		if err != nil {
			preMsg := fmt.Sprintf("ListConsumerGroups - destinationUUID lookup failed, dst=%v, cg=%v, err=", request.GetDestinationPath(), request.GetConsumerGroupName())
			switch e := err.(type) {
			case *shared.BadRequestError:
				e.Message = preMsg + e.Message
				return nil, e
			case *shared.EntityNotExistsError:
				e.Message = preMsg + e.Message
				return nil, e
			case *shared.InternalServiceError:
				e.Message = preMsg + e.Message
				return nil, e
			default:
				return nil, err // unexpected error
			}
		}

		dstUUID = dstInfo.GetDestinationUUID()
	}

	var iter *gocql.Iter
	if len(request.GetConsumerGroupName()) > 0 {
		iter = s.session.Query(sqlGetCGByName, dstUUID, request.GetConsumerGroupName()).Consistency(s.lowConsLevel).Iter()
		request.Limit = common.Int64Ptr(1)
	} else {
		// Return all consumer groups if the name is empty
		iter = s.session.Query(sqlListCGsByDestUUID, dstUUID).Consistency(s.lowConsLevel).PageSize(int(request.GetLimit())).PageState(request.PageToken).Iter()
	}

	if iter == nil {
		return nil, &shared.InternalServiceError{
			Message: "Query returned nil iterator",
		}
	}

	result := &m.ListConsumerGroupResult_{
		ConsumerGroups: []*shared.ConsumerGroupDescription{},
		NextPageToken:  request.PageToken,
	}
	cg := getUtilConsumerGroupDescription()
	var zoneConfigsData []map[string]interface{}
	for iter.Scan(
		cg.ConsumerGroupUUID,
		cg.DestinationUUID,
		cg.ConsumerGroupName,
		cg.StartFrom,
		cg.Status,
		cg.LockTimeoutSeconds,
		cg.MaxDeliveryCount,
		cg.SkipOlderMessagesSeconds,
		&cg.DeadLetterQueueDestinationUUID,
		cg.OwnerEmail,
		cg.IsMultiZone,
		cg.ActiveZone,
		&zoneConfigsData) {

		// Get a new item within limit
		if cg.GetStatus() == shared.ConsumerGroupStatus_DELETED {
			zoneConfigsData = nil
			continue
		}

		cg.ZoneConfigs = unmarshalCgZoneConfigs(zoneConfigsData)
		result.ConsumerGroups = append(result.ConsumerGroups, cg)
		cg = getUtilConsumerGroupDescription()
		zoneConfigsData = nil
	}

	nextPageToken := iter.PageState()
	result.NextPageToken = make([]byte, len(nextPageToken))
	copy(result.NextPageToken, nextPageToken)
	if err := iter.Close(); err != nil {
		return nil, &shared.InternalServiceError{
			Message: err.Error(),
		}
	}

	return result, nil
}

// ListAllConsumerGroups returns all ConsumerGroups in ConsumerGroups Table. This API is only used for debuging tool
func (s *CassandraMetadataService) ListAllConsumerGroups(ctx thrift.Context, request *m.ListConsumerGroupRequest) (*m.ListConsumerGroupResult_, error) {

	if request.GetLimit() <= 0 {
		return nil, &shared.BadRequestError{
			Message: "ListAllConsumerGroups: non-positive limit is not allowed in pagination endpoint",
		}
	}

	query := s.session.Query(sqlGetCG).Consistency(s.lowConsLevel)
	iter := query.PageSize(int(request.GetLimit())).PageState(request.GetPageToken()).Iter()
	if iter == nil {
		return nil, &shared.InternalServiceError{
			Message: "Query returned nil iterator",
		}
	}

	result := &m.ListConsumerGroupResult_{
		ConsumerGroups: []*shared.ConsumerGroupDescription{},
		NextPageToken:  request.PageToken,
	}
	cg := getUtilConsumerGroupDescription()
	var zoneConfigsData []map[string]interface{}
	for iter.Scan(
		cg.ConsumerGroupUUID,
		cg.DestinationUUID,
		cg.ConsumerGroupName,
		cg.StartFrom,
		cg.Status,
		cg.LockTimeoutSeconds,
		cg.MaxDeliveryCount,
		cg.SkipOlderMessagesSeconds,
		&cg.DeadLetterQueueDestinationUUID,
		cg.OwnerEmail,
		cg.IsMultiZone,
		cg.ActiveZone,
		&zoneConfigsData) {

		cg.ZoneConfigs = unmarshalCgZoneConfigs(zoneConfigsData)
		result.ConsumerGroups = append(result.ConsumerGroups, cg)
		cg = getUtilConsumerGroupDescription()
		zoneConfigsData = nil
	}

	nextPageToken := iter.PageState()
	result.NextPageToken = make([]byte, len(nextPageToken))
	copy(result.NextPageToken, nextPageToken)
	if err := iter.Close(); err != nil {
		return nil, &shared.InternalServiceError{
			Message: err.Error(),
		}
	}

	return result, nil
}

func marshalCgZoneConfigs(configs []*shared.ConsumerGroupZoneConfig) []map[string]interface{} {
	configsData := make([]map[string]interface{}, len(configs))
	for i, config := range configs {
		configsData[i] = map[string]interface{}{
			columnZone:    config.GetZone(),
			columnVisible: config.GetVisible(),
		}
	}
	return configsData
}

func unmarshalCgZoneConfigs(configsData []map[string]interface{}) []*shared.ConsumerGroupZoneConfig {
	configs := make([]*shared.ConsumerGroupZoneConfig, len(configsData))
	for i, configMap := range configsData {
		configs[i] = &shared.ConsumerGroupZoneConfig{
			Zone:    common.StringPtr(toString(configMap[columnZone])),
			Visible: common.BoolPtr(toBool(configMap[columnVisible])),
		}
	}
	return configs
}

const (
	sqlGetOpsByID = `SELECT  ` +
		columnEntityName + "," +
		columnEntityUUID + "," +
		columnEntityType + "," +
		columnInitiatorInfo + `.` + columnUserName + "," +
		columnCallerServiceName + "," +
		columnCallerHostName + "," +
		columnOpsType + "," +
		columnOpsTime + "," +
		columnOpsContent +
		` FROM ` + tableOperationsByEntityUUID +
		` WHERE ` + columnEntityUUID + `=?`

	sqlGetOpsByName = `SELECT  ` +
		columnEntityName + "," +
		columnEntityUUID + "," +
		columnEntityType + "," +
		columnInitiatorInfo + `.` + columnUserName + "," +
		columnCallerServiceName + "," +
		columnCallerHostName + "," +
		columnOpsType + "," +
		columnOpsTime + "," +
		columnOpsContent +
		` FROM ` + tableOperationsByEntityName +
		` WHERE ` + columnEntityName + `=?`
)

// ListEntityOps returns related entity ops auditing information in UserOperation Table. This API is only used for debuging tool
func (s *CassandraMetadataService) ListEntityOps(ctx thrift.Context, request *m.ListEntityOpsRequest) (*m.ListEntityOpsResult_, error) {

	if request.GetLimit() <= 0 {
		return nil, &shared.BadRequestError{
			Message: "ListEntityOps: non-positive limit is not allowed in pagination endpoint",
		}
	}

	var query *gocql.Query

	if len(request.GetEntityUUID()) > 0 {
		query = s.session.Query(sqlGetOpsByID, request.GetEntityUUID()).Consistency(s.lowConsLevel)
	} else if len(request.GetEntityName()) > 0 {
		query = s.session.Query(sqlGetOpsByName, request.GetEntityName()).Consistency(s.lowConsLevel)
	} else {
		return nil, &shared.InternalServiceError{
			Message: "Query returned nil iterator",
		}
	}

	iter := query.PageSize(int(request.GetLimit())).PageState(request.GetPageToken()).Iter()
	if iter == nil {
		return nil, &shared.InternalServiceError{
			Message: "Query returned nil iterator",
		}
	}

	result := &m.ListEntityOpsResult_{
		EntityOps:     []*shared.EntityOpsDescription{},
		NextPageToken: request.PageToken,
	}
	ops := getUtilEntityOpsDescription()
	eventTime := common.TSPtr(time.Now())
	for iter.Scan(
		ops.EntityUUID,
		ops.EntityName,
		ops.EntityType,
		ops.UserName,
		ops.ServiceName,
		ops.HostName,
		ops.OpsType,
		eventTime,
		ops.OpsContent,
	) {
		timeStr := (*eventTime).String()
		ops.OpsTime = &timeStr
		result.EntityOps = append(result.EntityOps, ops)
		ops = getUtilEntityOpsDescription()
	}

	nextPageToken := iter.PageState()
	result.NextPageToken = make([]byte, len(nextPageToken))
	copy(result.NextPageToken, nextPageToken)
	if err := iter.Close(); err != nil {
		return nil, &shared.InternalServiceError{
			Message: err.Error(),
		}
	}

	return result, nil
}

// CQL commands for Extent CRUD go here
const (
	sqlExtentType = `{` +
		columnUUID + `: ?, ` +
		columnDestinationUUID + `: ?, ` +
		columnStoreUUIDS + `: ?, ` +
		columnInputHostUUID + `: ?, ` +
		columnOriginZone + `: ?, ` +
		columnRemoteExtentPrimaryStore + `: ?, ` +
		columnStatus + `: ?}`

	sqlInsertDstExent = `INSERT INTO ` + tableDestinationExtents + ` (` +
		columnDestinationUUID + `, ` +
		columnExtentUUID + `, ` +
		columnStatus + `, ` +
		columnStatusUpdatedTime + `, ` +
		columnCreatedTime + `, ` +
		columnOriginZone + `, ` +
		columnExtent + `, ` +
		columnReplicaStats + `, ` +
		columnConsumerGroupVisibility + `)` +
		` VALUES (?, ?, ?, ?, ?, ?, ` + sqlExtentType + `, ?, ?)`

	sqlInsertInputExtent = `INSERT INTO ` + tableInputHostExtents + ` (` +
		columnDestinationUUID + `, ` +
		columnInputHostUUID + `, ` +
		columnExtentUUID + `, ` +
		columnStatus + `, ` +
		columnCreatedTime + `, ` +
		columnExtent + `, ` +
		columnReplicaStats + `) ` +
		`VALUES (?, ?, ?, ?, ?, ` + sqlExtentType + `, ?)`

	sqlInsertStoreExent = `INSERT INTO ` + tableStoreExtents + ` (` +
		columnStoreUUID + `, ` +
		columnExtentUUID + `, ` +
		columnStatus + `, ` +
		columnCreatedTime + `, ` +
		columnReplicationStatus + `, ` +
		columnExtent + `, ` +
		columnReplicaStats + `) ` +
		`VALUES (?, ?, ?, ?, ?, ` + sqlExtentType + `, ?)`

	sqlDeleteDstExtent       = sqlInsertDstExent + ` USING TTL ?`
	sqlDeleteInputHostExtent = sqlInsertInputExtent + ` USING TTL ?`
	sqlDeleteStoreExtent     = sqlInsertStoreExent + ` USING TTL ?`

	extentUpdate = `{` +
		columnUUID + `: ?, ` +
		columnDestinationUUID + `: ?, ` +
		columnStoreUUIDS + `: ?, ` +
		columnInputHostUUID + `: ?, ` +
		columnOriginZone + `: ?, ` +
		columnRemoteExtentPrimaryStore + `: ?, ` +
		columnStatus + `: ?, ` +
		columnArchivalLocation + `: ?` +
		`}`

	sqlUpdateDstExtents = `UPDATE ` + tableDestinationExtents +
		` SET ` + columnStatus + ` = ?, ` + columnOriginZone + ` = ?, ` + columnStatusUpdatedTime + ` = ?, ` + columnExtent + ` = ` + extentUpdate +
		` WHERE ` + columnDestinationUUID + `= ? AND ` + columnExtentUUID + `= ?`

	sqlUpdateDstExtentsCGVisibility = `UPDATE ` + tableDestinationExtents +
		` SET ` + columnConsumerGroupVisibility + ` = ? ` +
		` WHERE ` + columnDestinationUUID + `= ? AND ` + columnExtentUUID + `= ?`

	sqlUpdateInputHostExtents = `UPDATE ` + tableInputHostExtents +
		` SET ` + columnStatus + ` = ?, ` + columnExtent + ` = ` + extentUpdate +
		` WHERE ` + columnDestinationUUID + `= ? AND ` + columnInputHostUUID + `= ? AND ` + columnExtentUUID + `= ?`

	sqlUpdateStoreExtents = `UPDATE ` + tableStoreExtents +
		` SET ` + columnStatus + ` = ?, ` + columnExtent + ` = ` + extentUpdate +
		` WHERE ` + columnStoreUUID + `= ? AND ` + columnExtentUUID + `= ?`

	// Use this only for debugging purpose, NEVER use it in real prod running code
	sqlGetExtentStatsByExtentUUID = `SELECT ` + columnCreatedTime + `, ` + columnStatusUpdatedTime + `, ` + columnExtent + `, ` + columnReplicaStats + `, ` + columnConsumerGroupVisibility + ` FROM ` + tableDestinationExtents +
		` WHERE ` + columnExtentUUID + `=? ALLOW FILTERING`

	sqlGetExtentStats = `SELECT ` + columnCreatedTime + `, ` + columnStatusUpdatedTime + `, ` + columnExtent + `, ` + columnReplicaStats + `, ` + columnConsumerGroupVisibility + ` FROM ` + tableDestinationExtents +
		` WHERE ` + columnDestinationUUID + `=? AND ` + columnExtentUUID + `=?`

	sqlListExtentStats = `SELECT ` + columnCreatedTime + `, ` + columnStatusUpdatedTime + `, ` + columnExtent + `, ` + columnReplicaStats + `, ` + columnConsumerGroupVisibility + ` FROM ` + tableDestinationExtents +
		` WHERE ` + columnDestinationUUID + `=?`

	sqlListStoreExtentStats = `SELECT ` + columnCreatedTime + `, ` + columnExtent + `, ` + columnReplicaStats +
		` FROM ` + tableStoreExtents + ` WHERE ` + columnStoreUUID + `=?`

	sqlGetExtentStatsByInputID = `SELECT ` + columnCreatedTime + `, ` + columnExtent + `, ` + columnReplicaStats +
		` FROM ` + tableInputHostExtents +
		` WHERE ` + columnInputHostUUID + ` = ?`

	sqlGetExtentStatsByInputDst = sqlGetExtentStatsByInputID + ` AND ` + columnDestinationUUID + ` = ?`

	sqlGetStoreExtentStatsByStoreAndExtent = `SELECT ` +
		columnCreatedTime + `, ` +
		columnExtent + `, ` +
		columnReplicaStats + `, ` +
		`writeTime( ` + columnReplicaStats + `)` +
		` FROM ` + tableStoreExtents + ` WHERE ` + columnStoreUUID + ` =? AND ` + columnExtentUUID + ` =? LIMIT 1`

	sqlListDstExtents = `SELECT ` + columnExtentUUID + `, ` + columnStatus + `, ` + columnCreatedTime + `, ` +
		columnStatusUpdatedTime + `, ` + columnConsumerGroupVisibility + `, ` + columnOriginZone +
		`, extent.` + columnInputHostUUID + `, extent.` + columnStoreUUIDS +
		` FROM ` + tableDestinationExtents +
		` WHERE ` + columnDestinationUUID + `=?`
)

var errDstUUIDNil = &shared.BadRequestError{Message: "DestinationUUID is nil"}
var errPageLimitOutOfRange = &shared.BadRequestError{Message: "PageLimit out of range, must be > 0"}

// CreateExtent implements the corresponding TChanMetadataServiceClient API
// TODO Have a storage background job to reconcile store view of extents with the metadata
func (s *CassandraMetadataService) CreateExtent(ctx thrift.Context, request *shared.CreateExtentRequest) (*shared.CreateExtentResult_, error) {
	extent := request.GetExtent()
	batch := s.session.NewBatch(gocql.LoggedBatch)
	batch.Cons = s.midConsLevel // Tradeoff between durability and availability

	// map[storeId]map[fieldName]fieldValue
	replicaStatsList := make(map[string]map[string]interface{})
	for i := 0; i < len(extent.StoreUUIDs); i++ {
		replicaStatsList[extent.StoreUUIDs[i]] = map[string]interface{}{
			columnExtentUUID:            extent.ExtentUUID,
			columnStoreUUID:             extent.StoreUUIDs[i],
			columnDestinationUUID:       extent.DestinationUUID,
			columnAvailableAddress:      0,
			columnAvailableSequence:     0,
			columnAvailableSequenceRate: 0.0,
			columnBeginAddress:          0,
			columnLastAddress:           0,
			columnBeginSequence:         0,
			columnLastSequence:          0,
			columnLastSequenceRate:      0.0,
			columnBeginEnqueueTime:      nil,
			columnLastEnqueueTime:       nil,
			columnSizeInBytes:           0,
			columnSizeInBytesRate:       0.0,
			columnStatus:                shared.ExtentReplicaStatus_OPEN,
			columnBeginTime:             nil,
			columnCreatedTime:           nil,
			columnEndTime:               nil,
			columnStore:                 "ManyRocks", // FIXME: hardcoded for now
			columnStoreVersion:          "0.2",       // FIXME: hardcoded for now
		}
	}

	epochMillisNow := s.createExtentImpl(extent, shared.ExtentStatus_OPEN, replicaStatsList, nil, batch)
	if err := s.session.ExecuteBatch(batch); err != nil {
		return nil, &shared.InternalServiceError{
			Message: "CreateExtent: " + err.Error(),
		}
	}
	return &shared.CreateExtentResult_{
		ExtentStats: &shared.ExtentStats{
			Extent:                  extent,
			CreatedTimeMillis:       common.Int64Ptr(epochMillisNow),
			Status:                  common.MetadataExtentStatusPtr(shared.ExtentStatus_OPEN),
			StatusUpdatedTimeMillis: common.Int64Ptr(epochMillisNow),
		},
	}, nil
}

func (s *CassandraMetadataService) createExtentImpl(extent *shared.Extent, extentStatus shared.ExtentStatus, replicaStatsList map[string]map[string]interface{}, consumerGroupVisibility *string, batch *gocql.Batch) (epochMillisNow int64) {
	epochMillisNow = timeToMilliseconds(time.Now())

	batch.Query(
		sqlInsertDstExent,
		extent.GetDestinationUUID(),
		extent.GetExtentUUID(),
		extentStatus,
		epochMillisNow,
		epochMillisNow,
		extent.GetOriginZone(),
		extent.GetExtentUUID(),
		extent.GetDestinationUUID(),
		extent.GetStoreUUIDs(),
		extent.GetInputHostUUID(),
		extent.GetOriginZone(),
		extent.GetRemoteExtentPrimaryStore(),
		extentStatus,
		replicaStatsList,
		consumerGroupVisibility,
	)

	batch.Query(
		sqlInsertInputExtent,
		extent.GetDestinationUUID(),
		extent.GetInputHostUUID(),
		extent.GetExtentUUID(),
		extentStatus,
		epochMillisNow,
		extent.GetExtentUUID(),
		extent.GetDestinationUUID(),
		extent.GetStoreUUIDs(),
		extent.GetInputHostUUID(),
		extent.GetOriginZone(),
		extent.GetRemoteExtentPrimaryStore(),
		extentStatus,
		replicaStatsList,
	)

	replicationStatus := shared.ExtentReplicaReplicationStatus_INVALID
	if len(extent.GetOriginZone()) > 0 {
		replicationStatus = shared.ExtentReplicaReplicationStatus_PENDING
	}
	for storeID, replicaStats := range replicaStatsList {
		batch.Query(
			sqlInsertStoreExent,
			storeID,
			extent.GetExtentUUID(),
			extentStatus,
			epochMillisNow,
			replicationStatus,
			extent.GetExtentUUID(),
			extent.GetDestinationUUID(),
			extent.GetStoreUUIDs(),
			extent.GetInputHostUUID(),
			extent.GetOriginZone(),
			extent.GetRemoteExtentPrimaryStore(),
			extentStatus,
			replicaStats,
		)
	}

	return
}

func (s *CassandraMetadataService) deleteExtent(dstUUID string, extentUUID string) (*shared.ExtentStats, error) {
	// First read all columns and then insert the same columns with TTL
	query := s.session.Query(sqlGetExtentStats).Consistency(s.midConsLevel)
	query.Bind(dstUUID, extentUUID)
	var createdTime time.Time
	var statusUpdatedTime time.Time
	extentMap := make(map[string]interface{})
	extentStatsMap := make(map[string]map[string]interface{})
	var consumerGroupVisibilityUUID string
	if err := query.Scan(&createdTime, &statusUpdatedTime, &extentMap, &extentStatsMap, &consumerGroupVisibilityUUID); err != nil {
		return nil, &shared.InternalServiceError{
			Message: "deleteExtent: failed to read extent stats " + err.Error(),
		}
	}
	resultExtentID := extentMap[columnUUID].(gocql.UUID).String()
	if resultExtentID != extentUUID {
		return nil, &shared.InternalServiceError{
			Message: fmt.Sprintf("deleteExtent: request.extentUUID (%v) != result.extentUUID (%v)",
				extentUUID, resultExtentID),
		}
	}

	extentStats := convertExtentStats(extentMap, extentStatsMap)
	extentStats.CreatedTimeMillis = common.Int64Ptr(timeToMilliseconds(createdTime))
	extentStats.StatusUpdatedTimeMillis = common.Int64Ptr(timeToMilliseconds(statusUpdatedTime))
	if len(consumerGroupVisibilityUUID) > 0 {
		extentStats.ConsumerGroupVisibility = common.StringPtr(consumerGroupVisibilityUUID)
	}
	extent := extentStats.GetExtent()

	if extentStats.GetStatus() == shared.ExtentStatus_DELETED {
		return extentStats, nil
	}

	batch := s.session.NewBatch(gocql.LoggedBatch)
	batch.Cons = s.midConsLevel // Tradeoff between durability and availability

	s.deleteExtentImpl(extent, extentStatsMap, extentStats, batch, false /* ! forMove */)
	if err := s.session.ExecuteBatch(batch); err != nil {
		return nil, &shared.InternalServiceError{
			Message: "deleteExtent: " + err.Error(),
		}
	}
	return extentStats, nil
}

func (s *CassandraMetadataService) deleteExtentImpl(extent *shared.Extent, extentStatsMap map[string]map[string]interface{}, extentStats *shared.ExtentStats, batch *gocql.Batch, forMove bool) {
	batch.Query(
		sqlDeleteDstExtent,
		extent.GetDestinationUUID(),
		extent.GetExtentUUID(),
		shared.ExtentStatus_DELETED,
		timeToMilliseconds(time.Now()),
		extentStats.GetCreatedTimeMillis(),
		extent.GetOriginZone(),
		extent.GetExtentUUID(),
		extent.GetDestinationUUID(),
		extent.GetStoreUUIDs(),
		extent.GetInputHostUUID(),
		extent.GetOriginZone(),
		extent.GetRemoteExtentPrimaryStore(),
		shared.ExtentStatus_DELETED,
		extentStatsMap,
		extentStats.ConsumerGroupVisibility,
		deleteExtentTTLSeconds,
	)

	batch.Query(
		sqlDeleteInputHostExtent,
		extent.GetDestinationUUID(),
		extent.GetInputHostUUID(),
		extent.GetExtentUUID(),
		shared.ExtentStatus_DELETED,
		extentStats.GetCreatedTimeMillis(),
		extent.GetExtentUUID(),
		extent.GetDestinationUUID(),
		extent.GetStoreUUIDs(),
		extent.GetInputHostUUID(),
		extent.GetOriginZone(),
		extent.GetRemoteExtentPrimaryStore(),
		shared.ExtentStatus_DELETED,
		extentStatsMap,
		deleteExtentTTLSeconds,
	)

	if !forMove { // Shouldn't mark store extents as deleted for move extent
		for storeID, replicaStats := range extentStatsMap {
			batch.Query(
				sqlDeleteStoreExtent,
				storeID,
				extent.GetExtentUUID(),
				shared.ExtentStatus_DELETED,
				extentStats.GetCreatedTimeMillis(),
				shared.ExtentReplicaReplicationStatus_INVALID,
				extent.GetExtentUUID(),
				extent.GetDestinationUUID(),
				extent.GetStoreUUIDs(),
				extent.GetInputHostUUID(),
				extent.GetOriginZone(),
				extent.GetRemoteExtentPrimaryStore(),
				shared.ExtentStatus_DELETED,
				replicaStats,
				deleteExtentTTLSeconds,
			)
		}
	}
}

func (s *CassandraMetadataService) updateExtent(extentStats *shared.ExtentStats, newArchivalLocation string, newStatus shared.ExtentStatus, statusUpdatedTimeMillis int64) error {

	batch := s.session.NewBatch(gocql.LoggedBatch)
	batch.Cons = s.midConsLevel

	extent := extentStats.GetExtent()

	batch.Query(
		sqlUpdateDstExtents,
		newStatus,
		extent.GetOriginZone(),
		statusUpdatedTimeMillis,
		extent.GetExtentUUID(),
		extent.GetDestinationUUID(),
		extent.GetStoreUUIDs(),
		extent.GetInputHostUUID(),
		extent.GetOriginZone(),
		extent.GetRemoteExtentPrimaryStore(),
		newStatus,
		newArchivalLocation,
		extent.GetDestinationUUID(),
		extent.GetExtentUUID(),
	)

	batch.Query(
		sqlUpdateInputHostExtents,
		newStatus,
		extent.GetExtentUUID(),
		extent.GetDestinationUUID(),
		extent.GetStoreUUIDs(),
		extent.GetInputHostUUID(),
		extent.GetOriginZone(),
		extent.GetRemoteExtentPrimaryStore(),
		newStatus,
		newArchivalLocation,
		extent.GetDestinationUUID(),
		extent.GetInputHostUUID(),
		extent.GetExtentUUID(),
	)

	for _, storeID := range extent.GetStoreUUIDs() {
		batch.Query(
			sqlUpdateStoreExtents,
			newStatus,
			extent.GetExtentUUID(),
			extent.GetDestinationUUID(),
			extent.GetStoreUUIDs(),
			extent.GetInputHostUUID(),
			extent.GetOriginZone(),
			extent.GetRemoteExtentPrimaryStore(),
			newStatus,
			newArchivalLocation,
			storeID,
			extent.GetExtentUUID(),
		)
	}
	if err := s.session.ExecuteBatch(batch); err != nil {
		return &shared.InternalServiceError{
			Message: "updateExtent: " + err.Error(),
		}
	}
	return nil
}

// UpdateExtentStats implements the corresponding TChanMetadataServiceClient API
func (s *CassandraMetadataService) UpdateExtentStats(ctx thrift.Context, request *m.UpdateExtentStatsRequest) (*m.UpdateExtentStatsResult_, error) {

	if request.GetStatus() == shared.ExtentStatus_DELETED {
		stats, err := s.deleteExtent(request.GetDestinationUUID(), request.GetExtentUUID())
		if err != nil {
			return nil, err
		}
		return &m.UpdateExtentStatsResult_{ExtentStats: stats}, nil
	}

	readExtentStats := &m.ReadExtentStatsRequest{DestinationUUID: common.StringPtr(request.GetDestinationUUID()), ExtentUUID: common.StringPtr(request.GetExtentUUID())}
	extentStatsResult, err := s.ReadExtentStats(nil, readExtentStats)
	if err != nil {
		return nil, &shared.InternalServiceError{
			Message: "UpdateExtentStats read: " + err.Error(),
		}
	}

	extent := extentStatsResult.ExtentStats.Extent
	if request.IsSetRemoteExtentPrimaryStore() {
		extent.RemoteExtentPrimaryStore = common.StringPtr(request.GetRemoteExtentPrimaryStore())
	}

	if len(request.GetArchivalLocation()) == 0 {
		request.ArchivalLocation = common.StringPtr(extentStatsResult.ExtentStats.GetArchivalLocation())
	}

	var statusUpdatedTimeMillis = timeToMilliseconds(time.Now()) // change status update time

	if request.GetStatus() == shared.ExtentStatus_OPEN {
		request.Status = common.MetadataExtentStatusPtr(extentStatsResult.ExtentStats.GetStatus())

		// no change in status; leave the statusUpdatedTimeMillis unchanged
		statusUpdatedTimeMillis = extentStatsResult.ExtentStats.GetStatusUpdatedTimeMillis()
	}

	err = s.updateExtent(extentStatsResult.GetExtentStats(), request.GetArchivalLocation(), request.GetStatus(), statusUpdatedTimeMillis)
	if err != nil {
		return nil, err
	}

	return &m.UpdateExtentStatsResult_{
		ExtentStats: &shared.ExtentStats{
			Extent:                  extent,
			Status:                  common.MetadataExtentStatusPtr(request.GetStatus()),
			StatusUpdatedTimeMillis: common.Int64Ptr(statusUpdatedTimeMillis),
			CreatedTimeMillis:       extentStatsResult.ExtentStats.CreatedTimeMillis,
			ReplicaStats:            extentStatsResult.ExtentStats.ReplicaStats,
			ArchivalLocation:        common.StringPtr(request.GetArchivalLocation()),
		},
	}, nil
}

func toString(i interface{}) string {
	// if the interface is nil, bail immediately
	if i == nil {
		return ""
	}
	return i.(string)
}

func toUUIDString(i interface{}) string {
	// if the interface is nil, bail immediately
	if i == nil {
		return ""
	}
	return i.(gocql.UUID).String()
}

func toBool(i interface{}) bool {
	// if the interface is nil, bail immediately
	if i == nil {
		return false
	}
	return i.(bool)
}

func toInt(i interface{}) int {
	// if the interface is nil, bail immediately
	if i == nil {
		return 0
	}
	return i.(int)
}

func toInt32(i interface{}) int32 {
	// if the interface is nil, bail immediately
	if i == nil {
		return 0
	}
	return i.(int32)
}

func toInt64(i interface{}) int64 {
	// if the interface is nil, bail immediately
	if i == nil {
		return 0
	}
	return i.(int64)
}

func toFloat64(i interface{}) float64 {
	// if the interface is nil, bail immediately
	if i == nil {
		return 0
	}
	return i.(float64)
}

func timeToMilliseconds(i interface{}) int64 {
	// if the interface is nil, bail immediately
	if i == nil {
		return 0
	}
	t := i.(time.Time)
	if t.IsZero() {
		return 0
	}
	return t.UnixNano() / int64(time.Millisecond)
}

func timeToUnixNano(i interface{}) int64 {
	// if the interface is nil, bail immediately
	if i == nil {
		return 0
	}
	t := i.(time.Time)
	if t.IsZero() {
		return 0
	}
	return t.UnixNano()
}

func cqlTimestampToUnixNano(milliseconds int64) common.UnixNanoTime {
	return common.UnixNanoTime(milliseconds * 1000 * 1000) // Milliseconds are 10⁻³, nanoseconds are 10⁻⁹, (-3) - (-9) = 6, so multiply by 10⁶
}

func unixNanoToCQLTimestamp(time common.UnixNanoTime) int64 {
	return int64(time) / (1000 * 1000) // Milliseconds are 10⁻³, nanoseconds are 10⁻⁹, (-9) - (-3) = -6, so divide by 10⁶
}

func writeTimeToUnixNano(microseconds int64) common.UnixNanoTime {
	return common.UnixNanoTime(microseconds * 1000)
}

func uuidSliceToStringSlice(i interface{}) []string {
	// if the interface is nil, bail immediately
	if i == nil {
		return []string{}
	}
	uuids := i.([]gocql.UUID)
	result := make([]string, len(uuids))
	for i := 0; i < len(uuids); i++ {
		result[i] = uuids[i].String()
	}
	return result
}

func convertExtentStats(extentMap map[string]interface{}, extentStatsMap map[string]map[string]interface{}) *shared.ExtentStats {
	result := &shared.ExtentStats{
		Extent: &shared.Extent{
			ExtentUUID:               common.StringPtr(toUUIDString(extentMap[columnUUID])),
			DestinationUUID:          common.StringPtr(toUUIDString(extentMap[columnDestinationUUID])),
			StoreUUIDs:               uuidSliceToStringSlice(extentMap[columnStoreUUIDS]),
			InputHostUUID:            common.StringPtr(toUUIDString(extentMap[columnInputHostUUID])),
			OriginZone:               common.StringPtr(toString(extentMap[columnOriginZone])),
			RemoteExtentPrimaryStore: common.StringPtr(toString(extentMap[columnRemoteExtentPrimaryStore])),
		},
		Status:           common.MetadataExtentStatusPtr(shared.ExtentStatus(toInt(extentMap[columnStatus]))),
		ArchivalLocation: common.StringPtr(toString(extentMap[columnArchivalLocation])),
	}

	result.ReplicaStats = make([]*shared.ExtentReplicaStats, len(extentStatsMap))
	i := 0
	for storeID, r := range extentStatsMap {
		result.ReplicaStats[i] = convertReplicaStatsMap(r)
		if result.ReplicaStats[i].GetStoreUUID() == `` {
			result.ReplicaStats[i].StoreUUID = common.StringPtr(storeID)
		}
		i++
	}

	return result
}

func convertReplicaStatsMap(r map[string]interface{}) *shared.ExtentReplicaStats {
	return &shared.ExtentReplicaStats{
		AvailableAddress:      common.Int64Ptr(toInt64(r[columnAvailableAddress])),
		AvailableSequence:     common.Int64Ptr(toInt64(r[columnAvailableSequence])),
		AvailableSequenceRate: common.Float64Ptr(toFloat64(r[columnAvailableSequenceRate])),
		BeginAddress:          common.Int64Ptr(toInt64(r[columnBeginAddress])),
		BeginEnqueueTimeUtc:   common.Int64Ptr(timeToUnixNano(r[columnBeginEnqueueTime])),
		BeginSequence:         common.Int64Ptr(toInt64(r[columnBeginSequence])),
		BeginTime:             common.Int64Ptr(timeToUnixNano(r[columnBeginTime])),
		CreatedAt:             common.Int64Ptr(timeToMilliseconds(r[columnCreatedTime])),
		/* DestinationUUID is in the CQL but not the thrift */
		EndTime:            common.Int64Ptr(timeToUnixNano(r[columnEndTime])),
		ExtentUUID:         common.StringPtr(toUUIDString(r[columnExtentUUID])),
		LastAddress:        common.Int64Ptr(toInt64(r[columnLastAddress])),
		LastEnqueueTimeUtc: common.Int64Ptr(timeToUnixNano(r[columnLastEnqueueTime])),
		LastSequence:       common.Int64Ptr(toInt64(r[columnLastSequence])),
		LastSequenceRate:   common.Float64Ptr(toFloat64(r[columnLastSequenceRate])),
		SizeInBytes:        common.Int64Ptr(toInt64(r[columnSizeInBytes])),
		SizeInBytesRate:    common.Float64Ptr(toFloat64(r[columnSizeInBytesRate])),
		Status:             common.MetadataExtentReplicaStatusPtr(shared.ExtentReplicaStatus(toInt(r[columnStatus]))),
		StoreUUID:          common.StringPtr(toUUIDString(r[columnStoreUUID])),
	}
}

func makeReplicaStatsMap(rs []*shared.ExtentReplicaStats, destUUID string) map[string]map[string]interface{} {
	replicaStatsList := make(map[string]map[string]interface{})

	for _, r := range rs {
		replicaStatsList[r.GetStoreUUID()] = map[string]interface{}{
			columnExtentUUID:            r.GetExtentUUID(),
			columnStoreUUID:             r.GetStoreUUID(),
			columnDestinationUUID:       destUUID,
			columnAvailableAddress:      r.GetAvailableAddress(),
			columnAvailableSequence:     r.GetAvailableSequence(),
			columnAvailableSequenceRate: r.GetAvailableSequenceRate(),
			columnBeginAddress:          r.GetBeginAddress(),
			columnLastAddress:           r.GetLastAddress(),
			columnBeginSequence:         r.GetBeginSequence(),
			columnLastSequence:          r.GetLastSequence(),
			columnLastSequenceRate:      r.GetLastSequenceRate(),
			columnBeginEnqueueTime:      time.Unix(0, r.GetBeginEnqueueTimeUtc()),
			columnLastEnqueueTime:       time.Unix(0, r.GetLastEnqueueTimeUtc()),
			columnSizeInBytes:           r.GetSizeInBytes(),
			columnSizeInBytesRate:       r.GetSizeInBytesRate(),
			columnStatus:                r.GetStatus(),
			columnBeginTime:             time.Unix(0, r.GetBeginTime()),
<<<<<<< HEAD
			columnCreatedTime:           time.Unix(0, r.GetCreatedAt()),
=======
			columnCreatedTime:           r.GetCreatedAt(),
>>>>>>> 9e38ccaa
			columnEndTime:               time.Unix(0, r.GetEndTime()),
			columnStore:                 "ManyRocks", // FIXME: hardcoded for now
			columnStoreVersion:          "0.2",       // FIXME: hardcoded for now
		}
	}
	return replicaStatsList
}

// ReadExtentStats implements the corresponding TChanMetadataServiceClient API
// If DestinationUUID is empty, this API uses a SQL query with 'ALLOW FILTERING' which is not scalable for production.
func (s *CassandraMetadataService) ReadExtentStats(ctx thrift.Context, request *m.ReadExtentStatsRequest) (*m.ReadExtentStatsResult_, error) {
	if len(request.GetExtentUUID()) == 0 {
		return nil, &shared.BadRequestError{
			Message: "ExtentUUID not set",
		}
	}

	var query *gocql.Query
	if len(request.GetDestinationUUID()) == 0 {
		if !common.IsDevelopmentEnvironment(s.clusterName) {
			log.WithField(common.TagExt, common.FmtExt(request.GetExtentUUID())).
				Error(`ReadExtentStats: ALLOW FILTERING being used in production`)
		}
		query = s.session.Query(sqlGetExtentStatsByExtentUUID).Consistency(s.lowConsLevel)
		query.Bind(request.GetExtentUUID())
	} else {
		query = s.session.Query(sqlGetExtentStats).Consistency(s.lowConsLevel)
		query.Bind(request.GetDestinationUUID(), request.GetExtentUUID())
	}

	var createdTime time.Time
	var statusUpdatedTime time.Time
	extentMap := make(map[string]interface{})
	extentStatsMap := make(map[string]map[string]interface{})
	var consumerGroupVisibilityUUID string
	if err := query.Scan(&createdTime, &statusUpdatedTime, &extentMap, &extentStatsMap, &consumerGroupVisibilityUUID); err != nil {
		return nil, &shared.InternalServiceError{
			Message: "ReadExtentStats: " + err.Error(),
		}
	}
	resultExtentID := extentMap[columnUUID].(gocql.UUID).String()
	if resultExtentID != request.GetExtentUUID() {
		return nil, &shared.InternalServiceError{
			Message: fmt.Sprintf("ReadExtentStats: request.extentUUID (%v) != result.extentUUID (%v)",
				request.GetExtentUUID(), resultExtentID),
		}
	}
	result := convertExtentStats(extentMap, extentStatsMap)
	result.CreatedTimeMillis = common.Int64Ptr(timeToMilliseconds(createdTime))
	result.StatusUpdatedTimeMillis = common.Int64Ptr(timeToMilliseconds(statusUpdatedTime))
	if len(consumerGroupVisibilityUUID) > 0 {
		result.ConsumerGroupVisibility = common.StringPtr(consumerGroupVisibilityUUID)
	}

	return &m.ReadExtentStatsResult_{ExtentStats: result}, nil
}

func (s *CassandraMetadataService) extractExtentsStats(query *gocql.Query, filterByStatus *shared.ExtentStatus) ([]*shared.ExtentStats, error) {
	iter := query.Iter()
	var createdTime time.Time
	extentMap := make(map[string]interface{})
	extentStatsMap := make(map[string]map[string]interface{})
	extentStatsList := []*shared.ExtentStats{}
	for iter.Scan(&createdTime, &extentMap, &extentStatsMap) {
		extentStats := convertExtentStats(extentMap, extentStatsMap)
		extentStats.CreatedTimeMillis = common.Int64Ptr(timeToMilliseconds(createdTime))
		if filterByStatus != nil && extentStats.GetStatus() != *filterByStatus {
			continue
		}
		extentStatsList = append(extentStatsList, extentStats)
	}

	if err := iter.Close(); err != nil {
		return nil, &shared.InternalServiceError{
			Message: err.Error(),
		}
	}

	return extentStatsList, nil
}

// ListExtentsStats implements the corresponding TChanMetadataServiceClient API
func (s *CassandraMetadataService) ListExtentsStats(ctx thrift.Context, request *shared.ListExtentsStatsRequest) (*shared.ListExtentsStatsResult_, error) {
	if request.GetLimit() <= 0 {
		return nil, &shared.BadRequestError{
			Message: "ListExtentsStats: non-positive limit is not allowed in pagination endpoint",
		}
	}

	filterLocally := false
	// Don't default to filtering by the secondary
	// index field `status` on the WHERE clause.
	// Cassandra is inefficient w.r.t predicates
	// on secondary index, when the number of
	// entries that map to a single index value
	// are a lot (> 10). So, only use secondary
	// index for filtering by OPEN status
	if request.IsSetStatus() && request.GetStatus() != shared.ExtentStatus_OPEN {
		filterLocally = true
	}

	iter, err := s.listExtentsStatsHelper(request, filterLocally)
	if err != nil {
		return nil, err
	}

	var result = &shared.ListExtentsStatsResult_{
		ExtentStatsList: []*shared.ExtentStats{},
		NextPageToken:   request.PageToken,
	}

	var createdTime time.Time
	var statusUpdatedTime time.Time
	extentMap := make(map[string]interface{})
	extentStatsMap := make(map[string]map[string]interface{})
	var consumerGroupVisibilityUUID string
	for iter.Scan(&createdTime, &statusUpdatedTime, &extentMap, &extentStatsMap, &consumerGroupVisibilityUUID) {
		// Get a new item within limit
		extentStats := convertExtentStats(extentMap, extentStatsMap)
		extentStats.CreatedTimeMillis = common.Int64Ptr(timeToMilliseconds(createdTime))
		extentStats.StatusUpdatedTimeMillis = common.Int64Ptr(timeToMilliseconds(statusUpdatedTime))
		if len(consumerGroupVisibilityUUID) > 0 {
			extentStats.ConsumerGroupVisibility = common.StringPtr(consumerGroupVisibilityUUID)
		}
		if filterLocally && extentStats.GetStatus() != request.GetStatus() {
			continue
		}
		result.ExtentStatsList = append(result.ExtentStatsList, extentStats)
		extentMap = make(map[string]interface{})
		extentStatsMap = make(map[string]map[string]interface{})
	}

	nextPageToken := iter.PageState()
	result.NextPageToken = make([]byte, len(nextPageToken))
	copy(result.NextPageToken, nextPageToken)

	if err = iter.Close(); err != nil {
		return nil, &shared.InternalServiceError{
			Message: err.Error(),
		}
	}

	return result, nil
}

func (s *CassandraMetadataService) listExtentsStatsHelper(request *shared.ListExtentsStatsRequest, ignoreStatusFilter bool) (*gocql.Iter, error) {
	if len(request.GetDestinationUUID()) == 0 {
		return nil, &shared.BadRequestError{
			Message: "DestinationUUID not set",
		}
	}

	sql := sqlListExtentStats
	if !ignoreStatusFilter && request.IsSetStatus() {
		sql = fmt.Sprintf("%s AND %s=%d", sqlListExtentStats, columnStatus, request.GetStatus())
	}
	if request.GetLocalExtentsOnly() {
		sql = fmt.Sprintf("%s AND %s=%s", sql, columnOriginZone, `''`)
	}
	query := s.session.Query(sql).Consistency(s.lowConsLevel)
	query.Bind(request.GetDestinationUUID())

	// apply limit and page token only for positive limit (backward compatibility)
	if request.GetLimit() > 0 {
		query = query.PageSize(int(request.GetLimit())).PageState(request.GetPageToken())
	}
	return query.Iter(), nil
}

// ListDestinationExtents lists all the extents mapped to a given destination
func (s *CassandraMetadataService) ListDestinationExtents(ctx thrift.Context, request *m.ListDestinationExtentsRequest) (*m.ListDestinationExtentsResult_, error) {

	if len(request.GetDestinationUUID()) == 0 {
		return nil, errDstUUIDNil
	}

	if request.GetLimit() <= 0 {
		return nil, errPageLimitOutOfRange
	}

	filterLocally := false
	if request.IsSetStatus() && request.GetStatus() != shared.ExtentStatus_OPEN {
		filterLocally = true
	}

	sql := sqlListDstExtents
	if !filterLocally && request.IsSetStatus() {
		sql = fmt.Sprintf("%s AND %s=%d", sqlListDstExtents, columnStatus, request.GetStatus())
	}

	qry := s.session.Query(sql).Consistency(s.lowConsLevel).Bind(request.GetDestinationUUID())
	qry = qry.PageSize(int(request.GetLimit())).PageState(request.GetPageToken())

	iter := qry.Iter()

	allocSize := iter.NumRows()
	if filterLocally {
		allocSize = common.MinInt(allocSize, 8)
	}

	allocSize = common.MaxInt(allocSize, 1)

	result := m.NewListDestinationExtentsResult_()
	result.Extents = make([]*m.DestinationExtent, 0, allocSize)
	extents := make([]m.DestinationExtent, allocSize)

	var cnt int
	var createdTime time.Time
	var statusUpdatedTime time.Time

	for iter.Scan(&extents[cnt].ExtentUUID,
		&extents[cnt].Status,
		&createdTime,
		&statusUpdatedTime,
		&extents[cnt].ConsumerGroupVisibility,
		&extents[cnt].OriginZone,
		&extents[cnt].InputHostUUID,
		&extents[cnt].StoreUUIDs) {

		if filterLocally && request.GetStatus() != extents[cnt].GetStatus() {
			continue
		}

		extents[cnt].CreatedTimeMillis = common.Int64Ptr(timeToMilliseconds(createdTime))
		extents[cnt].StatusUpdatedTimeMillis = common.Int64Ptr(timeToMilliseconds(statusUpdatedTime))
		result.Extents = append(result.Extents, &extents[cnt])

		cnt++
		if cnt == len(extents) {
			cnt = 0
			extents = make([]m.DestinationExtent, allocSize)
		}
	}

	nextPageToken := iter.PageState()
	result.NextPageToken = make([]byte, len(nextPageToken))
	copy(result.NextPageToken, nextPageToken)

	if err := iter.Close(); err != nil {
		return nil, &shared.InternalServiceError{
			Message: err.Error(),
		}
	}

	return result, nil
}

// ListInputHostExtentsStats returns a list of extent stats for the given DstID/InputHostID
// If the destinationID is not specified, this method will return all extent stats matching
// the given input host id
func (s *CassandraMetadataService) ListInputHostExtentsStats(ctx thrift.Context, request *m.ListInputHostExtentsStatsRequest) (*m.ListInputHostExtentsStatsResult_, error) {

	if len(request.GetInputHostUUID()) == 0 {
		return nil, &shared.BadRequestError{
			Message: "InputHostUUID cannot be nil",
		}
	}

	var sqlStatus string
	var filterByStatus *shared.ExtentStatus
	if request.IsSetStatus() {
		// Don't default to filtering by the secondary
		// index field `status` on the WHERE clause.
		// Cassandra is inefficient w.r.t predicates
		// on secondary index, when the number of
		// entries that map to a single index value
		// are a lot (> 10). So, only use secondary
		// index for filtering by OPEN status
		if request.GetStatus() == shared.ExtentStatus_OPEN {
			sqlStatus = fmt.Sprintf(" AND %s=%d", columnStatus, request.GetStatus())
		} else {
			filterByStatus = request.Status
		}
	}

	var query *gocql.Query
	if len(request.GetDestinationUUID()) > 0 {
		query = s.session.Query(sqlGetExtentStatsByInputDst + sqlStatus).Consistency(s.lowConsLevel)
		query.Bind(request.GetInputHostUUID(), request.GetDestinationUUID())
	} else {
		query = s.session.Query(sqlGetExtentStatsByInputID + sqlStatus).Consistency(s.lowConsLevel)
		query.Bind(request.GetInputHostUUID())
	}

	extentStats, err := s.extractExtentsStats(query, filterByStatus)
	if err != nil {
		return nil, err
	}
	return &m.ListInputHostExtentsStatsResult_{ExtentStatsList: extentStats}, nil
}

// ListStoreExtentsStats implements the corresponding TChanMetadataServiceClient API
func (s *CassandraMetadataService) ListStoreExtentsStats(ctx thrift.Context, request *m.ListStoreExtentsStatsRequest) (*m.ListStoreExtentsStatsResult_, error) {
	if len(request.GetStoreUUID()) == 0 {
		return nil, &shared.BadRequestError{
			Message: "StoreUUID not specified",
		}
	}

	filterLocally := false
	sql := sqlListStoreExtentStats
	// Don't default to filtering by the secondary
	// index field `status` on the WHERE clause.
	// Cassandra is inefficient w.r.t predicates
	// on secondary index, when the number of
	// entries that map to a single index value
	// are a lot (> 10). So, only use secondary
	// index for filtering by OPEN status
	if request.IsSetStatus() {
		if request.GetStatus() == shared.ExtentStatus_OPEN {
			sql += fmt.Sprintf(" AND %s=%d", columnStatus, request.GetStatus())
		} else {
			filterLocally = true
		}
	}
	if request.IsSetReplicationStatus() {
		sql += fmt.Sprintf(" AND %s=%d", columnReplicationStatus, request.GetReplicationStatus())
	}

	query := s.session.Query(sql).Consistency(s.lowConsLevel)
	query.Bind(request.GetStoreUUID())
	iter := query.Iter()
	var createdTime time.Time
	extentMap := make(map[string]interface{})
	singleExtentStatsMap := make(map[string]interface{})
	extentStatsList := []*shared.ExtentStats{}
	for iter.Scan(&createdTime, &extentMap, &singleExtentStatsMap) {
		extentStatsMap := make(map[string]map[string]interface{})
		extentStatsMap[request.GetStoreUUID()] = singleExtentStatsMap
		extentStats := convertExtentStats(extentMap, extentStatsMap)
		extentStats.CreatedTimeMillis = common.Int64Ptr(timeToMilliseconds(createdTime))
		if filterLocally && extentStats.GetStatus() != request.GetStatus() {
			continue
		}
		extentStatsList = append(extentStatsList, extentStats)
	}

	if err := iter.Close(); err != nil {
		return nil, &shared.InternalServiceError{
			Message: err.Error(),
		}
	}

	return &m.ListStoreExtentsStatsResult_{ExtentStatsList: extentStatsList}, nil
}

// ReadStoreExtentReplicaStats implements the corresponding TChanMetadataServiceClient API
func (s *CassandraMetadataService) ReadStoreExtentReplicaStats(ctx thrift.Context, request *m.ReadStoreExtentReplicaStatsRequest) (*m.ReadStoreExtentReplicaStatsResult_, error) {
	var res m.ReadStoreExtentReplicaStatsResult_
	var writeTime int64

	if len(request.GetStoreUUID()) == 0 {
		return nil, &shared.BadRequestError{
			Message: "StoreUUID not set",
		}
	}

	if len(request.GetExtentUUID()) == 0 {
		return nil, &shared.BadRequestError{
			Message: "ExtentUUID not set",
		}
	}

	var createdTime time.Time
	extentMap := make(map[string]interface{})
	replicaStatsMap := make(map[string]interface{})

	query := s.session.Query(sqlGetStoreExtentStatsByStoreAndExtent).Consistency(s.lowConsLevel)
	query.Bind(request.GetStoreUUID(), request.GetExtentUUID())
	err := query.Scan(&createdTime, &extentMap, &replicaStatsMap, &writeTime)
	if err != nil {
		return nil, &shared.InternalServiceError{
			Message: "ReadStoreExtentReplicaStats: err" + err.Error(),
		}
	}

	// convertExtentStats expects multiple replicaStats in a map, so we should convert our single such stat appropriately
	extentStatsMap := map[string]map[string]interface{}{request.GetStoreUUID(): replicaStatsMap}

	extentStats := convertExtentStats(extentMap, extentStatsMap) // never returns nil
	extentStats.CreatedTimeMillis = common.Int64Ptr(timeToMilliseconds(createdTime))
	extentStats.GetReplicaStats()[0].WriteTime = common.Int64Ptr(int64(writeTimeToUnixNano(writeTime)))
	res.Extent = extentStats
	return &res, nil
}

// SealExtent implements the corresponding TChanMetadataServiceClient API
func (s *CassandraMetadataService) SealExtent(ctx thrift.Context, request *m.SealExtentRequest) error {

	mReq := &m.ReadExtentStatsRequest{
		DestinationUUID: common.StringPtr(request.GetDestinationUUID()),
		ExtentUUID:      common.StringPtr(request.GetExtentUUID()),
	}

	stats, err := s.ReadExtentStats(ctx, mReq)
	if err != nil {
		return err
	}

	status := stats.GetExtentStats().GetStatus()
	if status != shared.ExtentStatus_OPEN {
		if status == shared.ExtentStatus_SEALED {
			return nil
		}
		return &m.IllegalStateError{Message: fmt.Sprintf("Cannot seal extent, extentStatus=%v", status)}
	}

	err = s.updateExtent(stats.GetExtentStats(), stats.GetExtentStats().GetArchivalLocation(), shared.ExtentStatus_SEALED, timeToMilliseconds(time.Now()))
	if err != nil {
		return err
	}

	return nil
}

// MoveExtent is used to move DLQ extents into the consumer group's normal destination. Any other use IS AT YOUR OWN RISK.
func (s *CassandraMetadataService) MoveExtent(ctx thrift.Context, request *m.MoveExtentRequest) error {

	mReq := &m.ReadExtentStatsRequest{
		DestinationUUID: common.StringPtr(request.GetDestinationUUID()),
		ExtentUUID:      common.StringPtr(request.GetExtentUUID()),
	}

	stats, err := s.ReadExtentStats(ctx, mReq)
	if err != nil {
		return err
	}

	// Can't move the extent if it is not in the SEALED state, since it would interfere with the seal.
	status := stats.GetExtentStats().GetStatus()
	if status != shared.ExtentStatus_SEALED {
		return &m.IllegalStateError{Message: fmt.Sprintf("Cannot move extent, extentStatus=%v", status)}
	}

	return s.moveExtentImpl(stats.GetExtentStats(), request.GetNewDestinationUUID_(), request.GetConsumerGroupVisibilityUUID())
}

func (s *CassandraMetadataService) moveExtentImpl(extentStats *shared.ExtentStats, newDestinationUUID, consumerGroupVisibilityUUID string) error {

	extent := extentStats.GetExtent()

	// If the original and new destinations are the same, just update the CG visibility
	if newDestinationUUID == extentStats.GetExtent().GetDestinationUUID() {
		// Allow nil values, which allows us to clear the cg visibility
		var cgvis *string
		if len(consumerGroupVisibilityUUID) != 0 {
			cgvis = common.StringPtr(consumerGroupVisibilityUUID)
		}

		err := s.session.Query(
			sqlUpdateDstExtentsCGVisibility,
			cgvis,
			extent.GetDestinationUUID(),
			extent.GetExtentUUID(),
		).
			Consistency(s.midConsLevel).
			Exec()
		if err != nil {
			return &shared.InternalServiceError{
				Message: "moveExtent (update): " + err.Error(),
			}
		}
		return nil
	}

	// Replace the destination replica_stats that we have with the replica stats from the stores
	// If we don't do this, we will lose the AvailableSequence and other levels set by the storehost
	rsersReq := m.NewReadStoreExtentReplicaStatsRequest()
	rsersReq.ExtentUUID = common.StringPtr(extent.GetExtentUUID())
	replicaStats := extentStats.GetReplicaStats()
	for i, r := range replicaStats {
		rsersReq.StoreUUID = common.StringPtr(r.GetStoreUUID())
		sers, rsersErr := s.ReadStoreExtentReplicaStats(nil, rsersReq)
		if rsersErr != nil {
			return &shared.InternalServiceError{
				Message: "moveExtent (move): " + rsersErr.Error(),
			}
		}

		if len(sers.GetExtent().GetReplicaStats()) != 1 {
			return &shared.InternalServiceError{
				Message: "moveExtent (move): unexpected ReadStoreExtentReplicaStatsResult",
			}
		}
		replicaStats[i] = sers.GetExtent().GetReplicaStats()[0] // TODO: some kind of merge between the two replica stats types (store & destination)
	}

	batch := s.session.NewBatch(gocql.LoggedBatch)
	batch.Cons = s.midConsLevel

	// The usual case where we are both setting cg visiblity and moving the extent
	// The first map has the original destination UUID
	extentStatsMap := makeReplicaStatsMap(extentStats.GetReplicaStats(), extentStats.GetExtent().GetDestinationUUID())

	// Add deletion of the original extent everywhere to the batch
	s.deleteExtentImpl(extent, extentStatsMap, extentStats, batch, true /* forMove */)

	// The second map has the new destination UUID
	extentStatsMap = makeReplicaStatsMap(extentStats.GetReplicaStats(), newDestinationUUID)
	extent.DestinationUUID = common.StringPtr(newDestinationUUID)

	// Add creation of the new extent everywhere to the batch
	s.createExtentImpl(extent, shared.ExtentStatus_SEALED, extentStatsMap, &consumerGroupVisibilityUUID, batch)

	if err := s.session.ExecuteBatch(batch); err != nil {
		return &shared.InternalServiceError{
			Message: "moveExtent: " + err.Error(),
		}
	}

	return nil
}

// UpdateStoreExtentReplicaStats implements the corresponding TChanMetadataServiceClient API
func (s *CassandraMetadataService) UpdateStoreExtentReplicaStats(ctx thrift.Context, request *m.UpdateStoreExtentReplicaStatsRequest) error {
	if len(request.GetExtentUUID()) == 0 {
		return &shared.BadRequestError{
			Message: "ExtentUUID not set",
		}
	}

	batch := s.session.NewBatch(gocql.LoggedBatch)
	batch.Cons = s.lowConsLevel
	for _, stats := range request.GetReplicaStats() {
		sqlUpdatedInStores := `UPDATE ` + tableStoreExtents + ` SET ` +
			columnReplicaStats + ` = {` +
			columnExtentUUID + `: ?,` +
			columnStoreUUID + `: ?,` +
			columnBeginAddress + `: ?,` +
			columnLastAddress + `: ?,` +
			columnBeginSequence + `: ?,` +
			columnLastSequence + `: ?,` +
			columnBeginEnqueueTime + `: ?,` +
			columnLastEnqueueTime + `: ?,` +
			columnSizeInBytes + `: ?,` +
			columnStatus + `: ?,` +
			columnBeginTime + `: ?,` +
			columnEndTime + `: ?,` +
			columnAvailableSequence + `: ?,` +
			columnAvailableSequenceRate + `: ?,` +
			columnLastSequenceRate + `: ?,` +
			columnSizeInBytesRate + `: ?` +
			`} WHERE ` +
			columnStoreUUID + `= ? AND ` + columnExtentUUID + `= ?`
		batch.Query(
			sqlUpdatedInStores,
			request.GetExtentUUID(),
			stats.GetStoreUUID(),
			stats.GetBeginAddress(),
			stats.GetLastAddress(),
			stats.GetBeginSequence(),
			stats.GetLastSequence(),
			time.Unix(0, stats.GetBeginEnqueueTimeUtc()),
			time.Unix(0, stats.GetLastEnqueueTimeUtc()),
			stats.GetSizeInBytes(),
			stats.GetStatus(),
			time.Unix(0, stats.GetBeginTime()),
			time.Unix(0, stats.GetEndTime()),
			stats.GetAvailableSequence(),
			stats.GetAvailableSequenceRate(),
			stats.GetLastSequenceRate(),
			stats.GetSizeInBytesRate(),
			stats.GetStoreUUID(),
			request.GetExtentUUID(),
		)
	}

	if request.IsSetReplicationStatus() {
		if !request.IsSetStoreUUID() {
			return &shared.BadRequestError{
				Message: "StoreUUID not set",
			}
		}

		sqlUpdateReplicationStatus := `UPDATE ` + tableStoreExtents + ` SET ` +
			columnReplicationStatus + ` = ? WHERE ` +
			columnStoreUUID + `= ? AND ` + columnExtentUUID + `= ?`
		batch.Query(
			sqlUpdateReplicationStatus,
			request.GetReplicationStatus(),
			request.GetStoreUUID(),
			request.GetExtentUUID(),
		)
	}
	if err := s.session.ExecuteBatch(batch); err != nil {
		log.WithField(common.TagExt, request.GetExtentUUID()).Error("UpdateExtentReplicaStats failed")
		return &shared.InternalServiceError{
			Message: "UpdateStoreExtentReplicaStats: %v" + err.Error(),
		}
	}
	return nil
}

// UpdateExtentReplicaStats implements the corresponding TChanMetadataServiceClient API
func (s *CassandraMetadataService) UpdateExtentReplicaStats(ctx thrift.Context, request *m.UpdateExtentReplicaStatsRequest) error {
	if len(request.GetDestinationUUID()) == 0 || len(request.GetExtentUUID()) == 0 || len(request.GetInputHostUUID()) == 0 {
		return &shared.BadRequestError{
			Message: "UpdateExtentReplicaStats: some required request field is not set",
		}
	}
	batch := s.session.NewBatch(gocql.LoggedBatch)
	batch.Cons = s.lowConsLevel
	sqlUpdate := `UPDATE ` + tableDestinationExtents + ` SET ` +
		columnReplicaStats + `[?] = {` +
		columnExtentUUID + `: ?,` +
		columnStoreUUID + `: ?,` +
		columnDestinationUUID + `: ?,` +
		columnBeginAddress + `: ?,` +
		columnLastAddress + `: ?,` +
		columnBeginSequence + `: ?,` +
		columnLastSequence + `: ?,` +
		columnBeginEnqueueTime + `: ?,` +
		columnLastEnqueueTime + `: ?,` +
		columnSizeInBytes + `: ?,` +
		columnStatus + `: ?,` +
		columnBeginTime + `: ?,` +
		columnEndTime + `: ?` +
		`} WHERE ` + columnDestinationUUID + `= ? AND ` + columnExtentUUID + `= ?`
	for _, stats := range request.GetReplicaStats() {
		batch.Query(
			sqlUpdate,
			stats.GetStoreUUID(),
			request.GetExtentUUID(),
			stats.GetStoreUUID(),
			request.GetDestinationUUID(),
			stats.GetBeginAddress(),
			stats.GetLastAddress(),
			stats.GetBeginSequence(),
			stats.GetLastSequence(),
			time.Unix(0, stats.GetBeginEnqueueTimeUtc()),
			time.Unix(0, stats.GetLastEnqueueTimeUtc()),
			stats.GetSizeInBytes(),
			stats.GetStatus(),
			time.Unix(0, stats.GetBeginTime()),
			time.Unix(0, stats.GetEndTime()),
			request.GetDestinationUUID(),
			request.GetExtentUUID(),
		)

		sqlUpdatedInputHosts := `UPDATE ` + tableInputHostExtents + ` SET ` +
			columnReplicaStats + `[?] = {` +
			columnExtentUUID + `: ?,` +
			columnStoreUUID + `: ?,` +
			columnDestinationUUID + `: ?,` +
			columnBeginAddress + `: ?,` +
			columnLastAddress + `: ?,` +
			columnBeginSequence + `: ?,` +
			columnLastSequence + `: ?,` +
			columnBeginEnqueueTime + `: ?,` +
			columnLastEnqueueTime + `: ?,` +
			columnSizeInBytes + `: ?,` +
			columnStatus + `: ?,` +
			columnBeginTime + `: ?,` +
			columnEndTime + `: ?` +
			`} WHERE ` +
			columnDestinationUUID + ` = ? AND ` + columnInputHostUUID + `= ? AND ` + columnExtentUUID + ` = ?`
		batch.Query(
			sqlUpdatedInputHosts,
			stats.GetStoreUUID(),
			request.GetExtentUUID(),
			stats.GetStoreUUID(),
			request.GetDestinationUUID(),
			stats.GetBeginAddress(),
			stats.GetLastAddress(),
			stats.GetBeginSequence(),
			stats.GetLastSequence(),
			time.Unix(0, stats.GetBeginEnqueueTimeUtc()),
			time.Unix(0, stats.GetLastEnqueueTimeUtc()),
			stats.GetSizeInBytes(),
			stats.GetStatus(),
			time.Unix(0, stats.GetBeginTime()),
			time.Unix(0, stats.GetEndTime()),
			request.GetDestinationUUID(),
			request.GetInputHostUUID(),
			request.GetExtentUUID(),
		)
		sqlUpdatedInStores := `UPDATE ` + tableStoreExtents + ` SET ` +
			columnReplicaStats + ` = {` +
			columnExtentUUID + `: ?,` +
			columnStoreUUID + `: ?,` +
			columnDestinationUUID + `: ?,` +
			columnBeginAddress + `: ?,` +
			columnLastAddress + `: ?,` +
			columnBeginSequence + `: ?,` +
			columnLastSequence + `: ?,` +
			columnBeginEnqueueTime + `: ?,` +
			columnLastEnqueueTime + `: ?,` +
			columnSizeInBytes + `: ?,` +
			columnStatus + `: ?,` +
			columnBeginTime + `: ?,` +
			columnEndTime + `: ?,` +
			columnAvailableSequence + `: ?,` +
			columnAvailableSequenceRate + `: ?,` +
			columnLastSequenceRate + `: ?,` +
			columnSizeInBytesRate + `: ?` +
			`} WHERE ` +
			columnStoreUUID + `= ? AND ` + columnExtentUUID + `= ?`
		batch.Query(
			sqlUpdatedInStores,
			request.GetExtentUUID(),
			stats.GetStoreUUID(),
			request.GetDestinationUUID(),
			stats.GetBeginAddress(),
			stats.GetLastAddress(),
			stats.GetBeginSequence(),
			stats.GetLastSequence(),
			time.Unix(0, stats.GetBeginEnqueueTimeUtc()),
			time.Unix(0, stats.GetLastEnqueueTimeUtc()),
			stats.GetSizeInBytes(),
			stats.GetStatus(),
			time.Unix(0, stats.GetBeginTime()),
			time.Unix(0, stats.GetEndTime()),
			stats.GetAvailableSequence(),
			stats.GetAvailableSequenceRate(),
			stats.GetLastSequenceRate(),
			stats.GetSizeInBytesRate(),
			stats.GetStoreUUID(),
			request.GetExtentUUID(),
		)
	}
	if err := s.session.ExecuteBatch(batch); err != nil {
		return &shared.InternalServiceError{
			Message: "UpdateExtentReplicaStats: " + err.Error(),
		}
	}
	return nil
}

// CQL commands for consumer group exent CRUD go here
const (
	sqlCGPutExtent = `INSERT INTO ` + tableConsumerGroupExtents + `(` +
		columnConsumerGroupUUID + `,` + columnExtentUUID + `,` + columnOutputHostUUID + `,` + columnStatus + `,` + columnStoreUUIDS +
		`) VALUES(?, ?, ?, ?, ?)`

	sqlCGDeleteExtent = `INSERT INTO ` + tableConsumerGroupExtents + `(` +
		columnConsumerGroupUUID + `,` +
		columnExtentUUID + `,` +
		columnOutputHostUUID + `,` +
		columnStatus + `,` +
		columnAckLevelOffset + `, ` +
		columnAckLevelSequence + `, ` +
		columnAckLevelSequenceRate + `, ` +
		columnReceivedLevelOffset + `, ` +
		columnReceivedLevelSequence + `, ` +
		columnReceivedLevelSequenceRate + `, ` +
		columnConnectedStore + `, ` +
		columnStoreUUIDS +
		`) VALUES(?, ?, ?, ?, ?, ?, ?, ?, ?, ?, ?, ?)` +
		` USING TTL ?`

	sqlCGGetExtent = `SELECT ` +
		columnStatus + `, ` +
		columnOutputHostUUID + `, ` +
		columnAckLevelOffset + `, ` +
		columnAckLevelSequence + `, ` +
		columnAckLevelSequenceRate + `, ` +
		columnReceivedLevelOffset + `, ` +
		columnReceivedLevelSequence + `, ` +
		columnReceivedLevelSequenceRate + `, ` +
		columnConnectedStore + `, ` +
		columnStoreUUIDS + `, ` +
		`WRITETIME( ` + columnAckLevelSequence + ` )` +
		` FROM ` + tableConsumerGroupExtents +
		` WHERE ` + columnConsumerGroupUUID + `=? AND ` + columnExtentUUID + `=?`

	sqlCGGetAllExtents = `SELECT ` +
		columnExtentUUID + `, ` +
		columnOutputHostUUID + `, ` +
		columnStatus + `, ` +
		columnAckLevelOffset + `,` +
		columnStoreUUIDS + `,` +
		columnAckLevelSequence + `, ` +
		columnAckLevelSequenceRate + `, ` +
		columnReceivedLevelOffset + `, ` +
		columnReceivedLevelSequence + `, ` +
		columnReceivedLevelSequenceRate + `, ` +
		columnConnectedStore + `, ` +
		`WRITETIME( ` + columnAckLevelSequence + ` )` +
		` FROM ` + tableConsumerGroupExtents +
		` WHERE ` + columnConsumerGroupUUID + `=?`

	sqlCGGetAllExtentsLite = `SELECT ` +
		columnStatus + `, ` +
		columnExtentUUID + `, ` +
		columnOutputHostUUID + `, ` +
		columnStoreUUIDS +
		` FROM ` + tableConsumerGroupExtents +
		` WHERE ` + columnConsumerGroupUUID + `=?`

	sqlExtGetAllExtents = `SELECT ` +
		columnConsumerGroupUUID + `, ` +
		columnOutputHostUUID + `, ` +
		columnStatus + `, ` +
		columnAckLevelOffset + `,` +
		columnStoreUUIDS + `,` +
		columnAckLevelSequence + `, ` +
		columnAckLevelSequenceRate + `, ` +
		columnReceivedLevelOffset + `, ` +
		columnReceivedLevelSequence + `, ` +
		columnReceivedLevelSequenceRate + `, ` +
		columnConnectedStore +
		` FROM ` + tableConsumerGroupExtents +
		` WHERE ` + columnExtentUUID + `=? ALLOW FILTERING`

	sqlCGUpdateAckOffset = `UPDATE ` + tableConsumerGroupExtents +
		` SET ` +
		columnOutputHostUUID + `=?,` +
		columnAckLevelOffset + `=?, ` +
		columnAckLevelSequence + `=?,` +
		columnAckLevelSequenceRate + `=?,` +
		columnReceivedLevelOffset + `=?,` +
		columnReceivedLevelSequence + `=?,` +
		columnReceivedLevelSequenceRate + `=?,` +
		columnConnectedStore + `=?` +
		` WHERE ` + columnConsumerGroupUUID + `=? AND ` + columnExtentUUID + `=?`

	sqlCGUpdateAckOffsetConsumed = `UPDATE ` + tableConsumerGroupExtents +
		` SET ` +
		columnStatus + `=?,` +
		columnOutputHostUUID + `=?,` +
		columnAckLevelOffset + `=?, ` +
		columnAckLevelSequence + `=?,` +
		columnAckLevelSequenceRate + `=?,` +
		columnReceivedLevelOffset + `=?, ` +
		columnReceivedLevelSequence + `=?,` +
		columnReceivedLevelSequenceRate + `=?,` +
		columnConnectedStore + `=?` +
		` WHERE ` + columnConsumerGroupUUID + `=? AND ` + columnExtentUUID + `=?`

	sqlCGUpdateStatus = `UPDATE ` + tableConsumerGroupExtents + ` SET ` + columnStatus + `=?` +
		` WHERE ` + columnConsumerGroupUUID + `=? AND ` + columnExtentUUID + `=?`

	sqlCGUpdateOutputHost = `UPDATE ` + tableConsumerGroupExtents +
		` SET ` + columnOutputHostUUID + `=? ` +
		` WHERE ` + columnConsumerGroupUUID + `=? AND ` + columnExtentUUID + `=?`
)

const maxStoreHostsPerExtent = 3

func min(n1, n2 int) int {
	if n2 < n1 {
		return n2
	}
	return n1
}

func (s *CassandraMetadataService) deleteConsumerGroupExtent(cgUUID string, extentUUID string) error {

	readReq := &m.ReadConsumerGroupExtentRequest{
		ConsumerGroupUUID: common.StringPtr(cgUUID),
		ExtentUUID:        common.StringPtr(extentUUID),
	}

	resp, err := s.ReadConsumerGroupExtent(nil, readReq)
	if err != nil {
		return err
	}

	var cge = resp.GetExtent()
	var connectedStore interface{}
	if cge.IsSetConnectedStoreUUID() {
		// the connected store uuid can be nil and
		// gocql client will fail to marshal empty
		// strings as uuids. So, use literal nil
		// *string when storeUUID is nil
		connectedStore = cge.GetConnectedStoreUUID()
	}

	query := s.session.Query(sqlCGDeleteExtent,
		cge.GetConsumerGroupUUID(),
		cge.GetExtentUUID(),
		cge.GetOutputHostUUID(),
		m.ConsumerGroupExtentStatus_DELETED,
		cge.GetAckLevelOffset(),
		cge.GetAckLevelSeqNo(),
		cge.GetAckLevelSeqNoRate(),
		cge.GetReadLevelOffset(),
		cge.GetReadLevelSeqNo(),
		cge.GetReadLevelSeqNoRate(),
		connectedStore,
		cge.GetStoreUUIDs(),
		deleteExtentTTLSeconds)

	query.Consistency(s.midConsLevel)

	if err = query.Exec(); err != nil {
		return &shared.InternalServiceError{
			Message: fmt.Sprintf("deleteConsumerGroupExtent - query failed, cg=%v ext=%v, err=%v", cgUUID, extentUUID, err),
		}
	}

	return nil
}

// UpdateConsumerGroupExtentStatus updates the consumer group extent status
func (s *CassandraMetadataService) UpdateConsumerGroupExtentStatus(ctx thrift.Context, request *m.UpdateConsumerGroupExtentStatusRequest) error {
	if request.Status == nil {
		return &shared.BadRequestError{
			Message: "Empty status",
		}
	}

	if request.GetStatus() == m.ConsumerGroupExtentStatus_DELETED {
		return s.deleteConsumerGroupExtent(request.GetConsumerGroupUUID(), request.GetExtentUUID())
	}
	query := s.session.Query(sqlCGUpdateStatus, request.GetStatus(), request.GetConsumerGroupUUID(), request.GetExtentUUID())
	query.Consistency(s.midConsLevel)
	err := query.Exec()
	if err != nil {
		return &shared.InternalServiceError{
			Message: "UpdateConsumerGroupExtentStatus: " + err.Error(),
		}
	}
	return nil
}

// SetAckOffset updates the ack offset for the given [ConsumerGroup, Exent]
// If there is no existing record for a [ConsumerGroup, Extent], this method
// will automatically create a record with the given offset
func (s *CassandraMetadataService) SetAckOffset(ctx thrift.Context, request *m.SetAckOffsetRequest) error {

	var err error
	var connectedStore interface{}
	if request.IsSetConnectedStoreUUID() {
		connectedStore = request.GetConnectedStoreUUID()
	}

	if request.Status != nil && request.GetStatus() == m.ConsumerGroupExtentStatus_CONSUMED {
		query := s.session.Query(
			sqlCGUpdateAckOffsetConsumed,
			request.GetStatus(),
			request.GetOutputHostUUID(),
			request.GetAckLevelAddress(),
			request.GetAckLevelSeqNo(),
			request.GetAckLevelSeqNoRate(),
			request.GetReadLevelAddress(),
			request.GetReadLevelSeqNo(),
			request.GetReadLevelSeqNoRate(),
			connectedStore,
			request.GetConsumerGroupUUID(),
			request.GetExtentUUID())
		// this query updates the offsets + changes the status of the
		// extent, prefer mid level conistency
		query.Consistency(s.midConsLevel)
		err = query.Exec()
	} else {
		query := s.session.Query(
			sqlCGUpdateAckOffset,
			request.GetOutputHostUUID(),
			request.GetAckLevelAddress(),
			request.GetAckLevelSeqNo(),
			request.GetAckLevelSeqNoRate(),
			request.GetReadLevelAddress(),
			request.GetReadLevelSeqNo(),
			request.GetReadLevelSeqNoRate(),
			connectedStore,
			request.GetConsumerGroupUUID(),
			request.GetExtentUUID())
		query.Consistency(s.lowConsLevel)
		err = query.Exec()
	}

	if err != nil {
		return &shared.InternalServiceError{
			Message: fmt.Sprintf("SetAckOffset - Update operation failed, cg=%v ext=%v, err=%v",
				request.GetConsumerGroupUUID(), request.GetExtentUUID(), err),
		}
	}

	return nil
}

// CreateConsumerGroupExtent creates a [ConsumerGroup, Extent, OutputHost] mapping
// If the mapping already exist, this method will overwrite the existing mapping
func (s *CassandraMetadataService) CreateConsumerGroupExtent(ctx thrift.Context, request *m.CreateConsumerGroupExtentRequest) error {

	query := s.session.Query(sqlCGPutExtent,
		request.GetConsumerGroupUUID(),
		request.GetExtentUUID(),
		request.GetOutputHostUUID(),
		m.ConsumerGroupExtentStatus_OPEN,
		request.GetStoreUUIDs())

	query.Consistency(s.midConsLevel)

	if err := query.Exec(); err != nil {
		return &shared.InternalServiceError{
			Message: fmt.Sprintf("CreateConsumerGroupExtent - query failed, dst=%v, cg=%v ext=%v, outputHost=%v",
				request.GetDestinationUUID(), request.GetConsumerGroupUUID(), request.GetExtentUUID(), request.GetOutputHostUUID()),
		}
	}

	return nil
}

// ReadConsumerGroupExtentsByExtUUID returns the extents corresponding to the given [extentUUID], if it exist
func (s *CassandraMetadataService) ReadConsumerGroupExtentsByExtUUID(ctx thrift.Context, listRequest *m.ReadConsumerGroupExtentsByExtUUIDRequest) (*m.ReadConsumerGroupExtentsByExtUUIDResult_, error) {

	extUUID := listRequest.GetExtentUUID()
	if len(extUUID) == 0 {
		return nil, &shared.BadRequestError{Message: "Missing ExtentUUID param, must provide ExtentUUID"}
	}
	query := s.session.Query(sqlExtGetAllExtents, extUUID).Consistency(s.lowConsLevel)

	iter := query.PageSize(int(listRequest.GetLimit())).PageState(listRequest.GetPageToken()).Iter()

	if iter == nil {
		return nil, &shared.InternalServiceError{
			Message: "Query returned nil iterator",
		}
	}

	result := &m.ReadConsumerGroupExtentsByExtUUIDResult_{
		CgExtents:     []*m.ConsumerGroupExtent{},
		NextPageToken: listRequest.PageToken,
	}
	ext := &m.ConsumerGroupExtent{}
	ext.ExtentUUID = common.StringPtr(listRequest.GetExtentUUID())
	var storeUUIDs []gocql.UUID
	count := int64(0)
	for iter.Scan(
		&ext.ConsumerGroupUUID,
		&ext.OutputHostUUID,
		&ext.Status,
		&ext.AckLevelOffset,
		&storeUUIDs,
		&ext.AckLevelSeqNo,
		&ext.AckLevelSeqNoRate,
		&ext.ReadLevelOffset,
		&ext.ReadLevelSeqNo,
		&ext.ReadLevelSeqNoRate,
		&ext.ConnectedStoreUUID) && count < listRequest.GetLimit() {
		// Get a new item within limit
		result.CgExtents = append(result.CgExtents, ext)
		ext = &m.ConsumerGroupExtent{}
		ext.ExtentUUID = common.StringPtr(listRequest.GetExtentUUID())
		count++
	}

	nextPageToken := iter.PageState()
	result.NextPageToken = make([]byte, len(nextPageToken))
	copy(result.NextPageToken, nextPageToken)
	if err := iter.Close(); err != nil {
		return nil, &shared.InternalServiceError{
			Message: err.Error(),
		}
	}
	return result, nil
}

// ReadConsumerGroupExtent returns the [Status, AckOffset] corresponding to the given [ConsumerGroup, Extent], if it exist
func (s *CassandraMetadataService) ReadConsumerGroupExtent(ctx thrift.Context, request *m.ReadConsumerGroupExtentRequest) (*m.ReadConsumerGroupExtentResult_, error) {
	result := &m.ReadConsumerGroupExtentResult_{Extent: &m.ConsumerGroupExtent{}}
	result.Extent.ExtentUUID = common.StringPtr(request.GetExtentUUID())
	result.Extent.ConsumerGroupUUID = common.StringPtr(request.GetConsumerGroupUUID())

	query := s.session.Query(sqlCGGetExtent, request.GetConsumerGroupUUID(), request.GetExtentUUID())
	query.Consistency(s.lowConsLevel)
	iter := query.Iter()

	var storeUUIDs []gocql.UUID
	var writeTime int64

	if !iter.Scan(
		&result.Extent.Status,
		&result.Extent.OutputHostUUID,
		&result.Extent.AckLevelOffset,
		&result.Extent.AckLevelSeqNo,
		&result.Extent.AckLevelSeqNoRate,
		&result.Extent.ReadLevelOffset,
		&result.Extent.ReadLevelSeqNo,
		&result.Extent.ReadLevelSeqNoRate,
		&result.Extent.ConnectedStoreUUID,
		&storeUUIDs,
		&writeTime) {
		return nil, &shared.EntityNotExistsError{
			Message: fmt.Sprintf("ReadConsumerGroupExtent - no record found, dst=%v, cg=%v ext=%v",
				request.GetDestinationUUID(), request.GetConsumerGroupUUID(), request.GetExtentUUID()),
		}
	}

	if len(storeUUIDs) < 1 {
		// this can happen when there is a race condition between CreateConsumerGroupExtent and
		// SetAckOffset or SetOutputHost methods. Cassandra UPDATE operations implicity create a
		// row when the row doesn't already exist, so SetAckOffset operation could succeed before
		// CreateConsumerGroupExtent succeeds
		errMsg := fmt.Sprintf("ReadConsumerGroupExtent - got inconsistent record with no storehosts, dst=%v, cg=%v, ext=%v",
			request.GetDestinationUUID(), request.GetConsumerGroupUUID(), request.GetExtentUUID())
		log.WithFields(log.Fields{common.TagDst: common.FmtDst(request.GetDestinationUUID()), common.TagCnsm: common.FmtCnsm(request.GetConsumerGroupUUID()), common.TagExt: common.FmtExt(request.GetExtentUUID())}).Error("ReadConsumerGroupExtent - got inconsistent record with no storehosts")
		return nil, &shared.InternalServiceError{
			Message: errMsg,
		}
	}

	result.Extent.StoreUUIDs = uuidSliceToStringSlice(storeUUIDs)
	result.Extent.WriteTime = common.Int64Ptr(int64(writeTimeToUnixNano(writeTime)))

	if err := iter.Close(); err != nil {
		return nil, &shared.InternalServiceError{
			Message: fmt.Sprintf("ReadConsumerGroupExtent - failed to close iterator, dst=%v, cg=%v ext=%v, err=%v",
				request.GetDestinationUUID(), request.GetConsumerGroupUUID(), request.GetExtentUUID(), err),
		}
	}

	return result, nil
}

// SetOutputHost updates the OutputHost for the given [ConsumerGroup, Extent]
// If there is no existing record for a [ConsumerGroup, Extent], this method
// will automatically create a record with the given outputHost
func (s *CassandraMetadataService) SetOutputHost(ctx thrift.Context, request *m.SetOutputHostRequest) error {
	query := s.session.Query(sqlCGUpdateOutputHost, request.GetOutputHostUUID(), request.GetConsumerGroupUUID(), request.GetExtentUUID())
	query.Consistency(s.midConsLevel)
	if err := query.Exec(); err != nil {
		return &shared.InternalServiceError{
			Message: fmt.Sprintf("SetOutputHost - Update operation failed, cg=%v ext=%v, err=%v",
				request.GetConsumerGroupUUID(), request.GetExtentUUID(), err),
		}
	}
	return nil
}

// ReadConsumerGroupExtents implements the corresponding TChanMetadataServiceClient API
func (s *CassandraMetadataService) ReadConsumerGroupExtents(ctx thrift.Context, request *m.ReadConsumerGroupExtentsRequest) (*m.ReadConsumerGroupExtentsResult_, error) {
	if request.GetMaxResults() < 1 {
		return nil, &shared.BadRequestError{
			Message: "MaxResults < 1",
		}
	}

	filterLocally := false
	// Don't default to filtering by the secondary
	// index field `status` on the WHERE clause.
	// Cassandra is inefficient w.r.t predicates
	// on secondary index, when the number of
	// entries that map to a single index value
	// are a lot (> 10). So, only use secondary
	// index for filtering by OPEN status
	if request.IsSetStatus() && request.GetStatus() != m.ConsumerGroupExtentStatus_OPEN {
		filterLocally = true
	}

	iter, err := s.readConsumerGroupExtentsHelper(request, filterLocally)
	if err != nil {
		return nil, err
	}

	result := &m.ReadConsumerGroupExtentsResult_{
		Extents:       []*m.ConsumerGroupExtent{},
		NextPageToken: request.PageToken,
	}

	var status m.ConsumerGroupExtentStatus
	var ackLevelOffset, ackLevelSeq, readLevelOffset, readLevelSeq, writeTime int64
	var extentUUID, outputHostUUID, connectedStore string
	var alsr, rlsr float64
	var storeUUIDs []gocql.UUID

	for iter.Scan(
		&extentUUID,
		&outputHostUUID,
		&status,
		&ackLevelOffset,
		&storeUUIDs,
		&ackLevelSeq,
		&alsr,
		&readLevelOffset,
		&readLevelSeq,
		&rlsr,
		&connectedStore,
		&writeTime,
	) {
		if request.OutputHostUUID != nil && strings.Compare(outputHostUUID, request.GetOutputHostUUID()) != 0 {
			continue
		}

		if len(storeUUIDs) < 1 {
			ll := log.WithField(common.TagCnsm, common.FmtCnsm(request.GetConsumerGroupUUID()))
			if len(request.GetDestinationUUID()) > 0 {
				ll = ll.WithField(common.TagDst, common.FmtDst(request.GetDestinationUUID()))
			}
			if len(request.GetOutputHostUUID()) > 0 {
				ll = ll.WithField(common.TagOut, common.FmtOut(request.GetOutputHostUUID()))
			}
			ll.Error("ReadConsumerGroupExtents - got inconsistent record with no storehosts")
			continue
		}

		if filterLocally && status != request.GetStatus() {
			continue
		}

		item := &m.ConsumerGroupExtent{
			ExtentUUID:         common.StringPtr(extentUUID),
			ConsumerGroupUUID:  common.StringPtr(request.GetConsumerGroupUUID()),
			Status:             common.MetadataConsumerGroupExtentStatusPtr(status),
			AckLevelOffset:     common.Int64Ptr(ackLevelOffset),
			OutputHostUUID:     common.StringPtr(outputHostUUID),
			StoreUUIDs:         uuidSliceToStringSlice(storeUUIDs),
			ConnectedStoreUUID: common.StringPtr(connectedStore),
			AckLevelSeqNo:      common.Int64Ptr(ackLevelSeq),
			AckLevelSeqNoRate:  common.Float64Ptr(alsr),
			ReadLevelOffset:    common.Int64Ptr(readLevelOffset),
			ReadLevelSeqNo:     common.Int64Ptr(readLevelSeq),
			ReadLevelSeqNoRate: common.Float64Ptr(rlsr),
			WriteTime:          common.Int64Ptr(int64(writeTimeToUnixNano(writeTime))),
		}

		result.Extents = append(result.Extents, item)
	}

	nextPageToken := iter.PageState()
	result.NextPageToken = make([]byte, len(nextPageToken))
	copy(result.NextPageToken, nextPageToken)
	if err = iter.Close(); err != nil {
		return nil, &shared.InternalServiceError{
			Message: err.Error(),
		}
	}

	return result, nil
}

func (s *CassandraMetadataService) readConsumerGroupExtentsHelper(request *m.ReadConsumerGroupExtentsRequest, ignoreStatusFilter bool) (*gocql.Iter, error) {

	sql := sqlCGGetAllExtents
	if !ignoreStatusFilter && request.IsSetStatus() {
		sql += fmt.Sprintf(" AND %s=%d", columnStatus, request.GetStatus())
	}

	query := s.session.Query(sql, request.GetConsumerGroupUUID())
	query.Consistency(s.lowConsLevel)

	// apply limit and page token only for positive max result
	if request.GetMaxResults() > 0 {
		query = query.PageSize(int(request.GetMaxResults())).PageState(request.GetPageToken())
	}
	return query.Iter(), nil
}

// ReadConsumerGroupExtentsLite returns the list all extents mapped to
// the given consumer group. This API only returns a few interesting
// columns for each extent in the result. For detailed info about
// extents, see ReadConsumerGroupExtents
func (s *CassandraMetadataService) ReadConsumerGroupExtentsLite(ctx thrift.Context, request *m.ReadConsumerGroupExtentsLiteRequest) (*m.ReadConsumerGroupExtentsLiteResult_, error) {

	if request.GetMaxResults() <= 0 {
		return nil, errPageLimitOutOfRange
	}

	filterLocally := false
	if request.IsSetStatus() && request.GetStatus() != m.ConsumerGroupExtentStatus_OPEN {
		filterLocally = true
	}

	sql := sqlCGGetAllExtentsLite
	if !filterLocally && request.IsSetStatus() {
		sql += fmt.Sprintf(" AND %s=%d", columnStatus, request.GetStatus())
	}

	qry := s.session.Query(sql).Consistency(s.lowConsLevel).Bind(request.GetConsumerGroupUUID())
	qry = qry.PageSize(int(request.GetMaxResults())).PageState(request.GetPageToken())

	iter := qry.Iter()
	allocSize := iter.NumRows()
	if filterLocally {
		allocSize = common.MinInt(8, allocSize)
	}

	allocSize = common.MaxInt(allocSize, 1)

	result := m.NewReadConsumerGroupExtentsLiteResult_()
	result.Extents = make([]*m.ConsumerGroupExtentLite, 0, allocSize)
	extents := make([]m.ConsumerGroupExtentLite, allocSize)

	cnt := 0

	for iter.Scan(
		&extents[cnt].Status,
		&extents[cnt].ExtentUUID,
		&extents[cnt].OutputHostUUID,
		&extents[cnt].StoreUUIDs) {

		if filterLocally && extents[cnt].GetStatus() != request.GetStatus() {
			continue
		}

		if request.IsSetOutputHostUUID() &&
			strings.Compare(extents[cnt].GetOutputHostUUID(), request.GetOutputHostUUID()) != 0 {
			continue
		}

		result.Extents = append(result.Extents, &extents[cnt])

		cnt++
		if cnt == len(extents) {
			cnt = 0
			extents = make([]m.ConsumerGroupExtentLite, allocSize)
		}
	}

	nextPageToken := iter.PageState()
	result.NextPageToken = make([]byte, len(nextPageToken))
	copy(result.NextPageToken, nextPageToken)
	if err := iter.Close(); err != nil {
		return nil, &shared.InternalServiceError{
			Message: err.Error(),
		}
	}

	return result, nil
}

// CQL commands for UUIDToHostAddr and HostAddrToUUID CRUD go here
const (
	sqlPutUUIDToHostAddr = `INSERT INTO ` + tableUUIDToHostAddr +
		`(` + columnUUID + `,` + columnHostAddr + `,` + columnHostName + `) VALUES(?, ?, ?) USING TTL ?`

	sqlPutHostAddrToUUID = `INSERT INTO ` + tableHostAddrToUUID +
		`(` + columnHostAddr + `,` + columnUUID + `,` + columnHostName + `) VALUES(?, ?, ?) USING TTL ?`

	sqlGetUUIDToHostAddr = `SELECT ` + columnHostAddr + ` FROM ` + tableUUIDToHostAddr +
		` WHERE ` + columnUUID + `=?`

	sqlGetHostAddrToUUID = `SELECT ` + columnUUID + ` FROM ` + tableHostAddrToUUID +
		` WHERE ` + columnHostAddr + `=?`
	sqlHost = `SELECT ` + columnHostName + `, ` + columnHostAddr + `, ` + columnUUID + ` FROM `

	sqlListUUIDToHostAddr = sqlHost + tableUUIDToHostAddr
	sqlListHostAddrToUUID = sqlHost + tableHostAddrToUUID
)

// RegisterHostUUID records a UUID to Host mapping within Cassandra
// TODO These UUID to Addr mapping doesn't belong in Cassandra, they
// are stop gap solution until we have Ringpop giving us the UUID
// along with the ip:port. Get rid these methods after the Ringpop
// patch is in
func (s *CassandraMetadataService) RegisterHostUUID(ctx thrift.Context, request *m.RegisterHostUUIDRequest) error {
	query := s.session.Query(sqlPutUUIDToHostAddr, request.GetHostUUID(), request.GetHostAddr(), request.GetHostName(), request.GetTtlSeconds())
	query.Consistency(s.lowConsLevel)
	if err := query.Exec(); err != nil {
		return &shared.InternalServiceError{Message: fmt.Sprintf("RegisterHostID - UUIDToHostAddr table update failed, uuid=%v, hostAddr=%v, hostName=%v, err=%v",
			request.GetHostUUID(), request.GetHostAddr(), request.GetHostName(), err)}
	}

	query = s.session.Query(sqlPutHostAddrToUUID, request.GetHostAddr(), request.GetHostUUID(), request.GetHostName(), request.GetTtlSeconds())
	query.Consistency(s.lowConsLevel)
	if err := query.Exec(); err != nil {
		return &shared.InternalServiceError{Message: fmt.Sprintf("RegisterHostID - HostAddrToUUID table update failed, uuid=%v, hostAddr=%v, hostName=%v err=%v",
			request.GetHostUUID(), request.GetHostAddr(), request.GetHostName(), err)}
	}

	return nil
}

// HostAddrToUUID returns the UUID corresponding to the hostID, if the mapping exist
func (s *CassandraMetadataService) HostAddrToUUID(ctx thrift.Context, hostAddr string) (string, error) {

	query := s.session.Query(sqlGetHostAddrToUUID, hostAddr)
	query.Consistency(s.lowConsLevel)
	iter := query.Iter()

	var result string

	if !iter.Scan(&result) {
		iter.Close()
		return "", &shared.EntityNotExistsError{Message: fmt.Sprintf("HostAddrToUUID - No mapping found, hostAddr=%v", hostAddr)}
	}

	if err := iter.Close(); err != nil {
		return "", &shared.InternalServiceError{Message: fmt.Sprintf("HostAddrToUUID - failed to close iterator")}
	}

	return result, nil
}

// UUIDToHostAddr returns the UUID corresponding to the hostID, if the mapping exist
func (s *CassandraMetadataService) UUIDToHostAddr(ctx thrift.Context, hostUUID string) (string, error) {

	query := s.session.Query(sqlGetUUIDToHostAddr, hostUUID)
	query.Consistency(s.lowConsLevel)
	iter := query.Iter()

	var result string

	if !iter.Scan(&result) {
		iter.Close()
		return "", &shared.EntityNotExistsError{Message: fmt.Sprintf("UUIDToHostAddr - No mapping found, uuid=%v", hostUUID)}
	}

	if err := iter.Close(); err != nil {
		return "", &shared.InternalServiceError{Message: fmt.Sprintf("UUIDToHostAddr - failed to close iterator")}
	}

	return result, nil
}

// ListHosts implements the corresponding TChanMetadataServiceClient API
func (s *CassandraMetadataService) ListHosts(ctx thrift.Context, listRequest *m.ListHostsRequest) (*m.ListHostsResult_, error) {
	if listRequest.GetLimit() <= 0 {
		return nil, &shared.BadRequestError{
			Message: "ListHosts: non-positive limit is not allowed in pagination endpoint",
		}
	}
	if listRequest.GetHostType() == m.HostType_UNKNOWN {
		return nil, &shared.BadRequestError{Message: "Missing HostType param, using HostToUUID or UUIDToHost"}
	}
	sql := sqlListUUIDToHostAddr
	if listRequest.GetHostType() == m.HostType_HOST {
		sql = sqlListHostAddrToUUID
	}
	query := s.session.Query(sql).Consistency(s.lowConsLevel)

	iter := query.PageSize(int(listRequest.GetLimit())).PageState(listRequest.GetPageToken()).Iter()

	if iter == nil {
		return nil, &shared.InternalServiceError{
			Message: "Query returned nil iterator",
		}
	}

	result := &m.ListHostsResult_{
		Hosts:         []*m.HostDescription{},
		NextPageToken: listRequest.PageToken,
	}
	d := getUtilHostDescription()
	count := int64(0)
	for iter.Scan(
		d.HostName,
		d.HostAddr,
		d.HostUUID) && count < listRequest.GetLimit() {
		// Get a new item within limit
		result.Hosts = append(result.Hosts, d)
		d = getUtilHostDescription()
		count++
	}

	nextPageToken := iter.PageState()
	result.NextPageToken = make([]byte, len(nextPageToken))
	copy(result.NextPageToken, nextPageToken)
	if err := iter.Close(); err != nil {
		return nil, &shared.InternalServiceError{
			Message: err.Error(),
		}
	}

	return result, nil
}

// UpdateDestinationDLQCursors implements the corresponding TChanMetadataServiceClient API
func (s *CassandraMetadataService) UpdateDestinationDLQCursors(ctx thrift.Context, updateRequest *m.UpdateDestinationDLQCursorsRequest) (existing *shared.DestinationDescription, err error) {
	getDestination := &m.ReadDestinationRequest{
		DestinationUUID: common.StringPtr(updateRequest.GetDestinationUUID()),
	}
	existing, err = s.ReadDestination(nil, getDestination)
	if err != nil {
		return nil, err
	}
	if existing == nil {
		return nil, &shared.InternalServiceError{
			Message: "Empty results returned from ReadDestination without error",
		}
	}

	st := existing.GetStatus()
	if st != shared.DestinationStatus_ENABLED && st != shared.DestinationStatus_RECEIVEONLY && st != shared.DestinationStatus_SENDONLY {
		return nil, &m.IllegalStateError{Message: fmt.Sprintf("Can't purge/merge destination with status %v and id: %v", existing.GetStatus(), getDestination.GetDestinationUUID())}
	}

	var purgems, mergems *int64

	if updateRequest.DLQPurgeBefore != nil {
		purgems = common.Int64Ptr(unixNanoToCQLTimestamp(common.UnixNanoTime(updateRequest.GetDLQPurgeBefore())))
	} else {
		purgems = common.Int64Ptr(unixNanoToCQLTimestamp(common.UnixNanoTime(existing.GetDLQPurgeBefore())))
	}

	if updateRequest.DLQMergeBefore != nil {
		mergems = common.Int64Ptr(unixNanoToCQLTimestamp(common.UnixNanoTime(updateRequest.GetDLQMergeBefore())))
	} else {
		mergems = common.Int64Ptr(unixNanoToCQLTimestamp(common.UnixNanoTime(existing.GetDLQMergeBefore())))
	}

	query := s.session.Query(sqlUpdateDstDLQCursors, purgems, mergems, updateRequest.DestinationUUID)
	query.Consistency(s.highConsLevel)
	err = query.Exec()
	if err != nil {
		return nil, &shared.InternalServiceError{
			Message: "UpdateDestinationDLQCursors: " + err.Error(),
		}
	}

	if updateRequest.DLQPurgeBefore != nil {
		existing.DLQPurgeBefore = updateRequest.DLQPurgeBefore
	}
	if updateRequest.DLQMergeBefore != nil {
		existing.DLQMergeBefore = updateRequest.DLQMergeBefore
	}

	return existing, nil
}

func getThriftContextValue(ctx thrift.Context, valueName string) string {
	if ctx == nil {
		return "unknown"
	}
	headerDict := ctx.Headers()
	value, existed := headerDict[valueName]
	if !existed {
		return "unknown"
	}
	return value
}<|MERGE_RESOLUTION|>--- conflicted
+++ resolved
@@ -2558,11 +2558,7 @@
 			columnSizeInBytesRate:       r.GetSizeInBytesRate(),
 			columnStatus:                r.GetStatus(),
 			columnBeginTime:             time.Unix(0, r.GetBeginTime()),
-<<<<<<< HEAD
-			columnCreatedTime:           time.Unix(0, r.GetCreatedAt()),
-=======
 			columnCreatedTime:           r.GetCreatedAt(),
->>>>>>> 9e38ccaa
 			columnEndTime:               time.Unix(0, r.GetEndTime()),
 			columnStore:                 "ManyRocks", // FIXME: hardcoded for now
 			columnStoreVersion:          "0.2",       // FIXME: hardcoded for now
